from functools import reduce
from operator import mul, itemgetter
import collections

import torch
import numpy as np
from torch._six import inf, istuple
from torch.autograd import Variable

from torch.testing import \
    (make_non_contiguous,
     _dispatch_dtypes,
     floating_types, floating_types_and,
     floating_and_complex_types, floating_and_complex_types_and,
     all_types_and_complex_and)
from torch.testing._internal.common_device_type import \
    (skipCUDAIfNoMagma, skipCPUIfNoLapack, expectedFailureCUDA,
     expectedAlertNondeterministic, precisionOverride)
from torch.testing._internal.common_utils import \
    (prod_single_zero, random_square_matrix_of_rank,
     random_symmetric_matrix, random_symmetric_psd_matrix,
     random_symmetric_pd_matrix, make_nonzero_det,
     random_fullrank_matrix_distinct_singular_value, set_rng_seed,
     TEST_WITH_ROCM, IS_WINDOWS, IS_MACOS, make_tensor)


class SkipInfo(object):
    """Describes which test, or type of tests, should be skipped when testing
       an operator. Any test that matches all provided arguments will be skipped.
       The skip will only be checked if the active_if argument is True."""

    __slots__ = ['cls_name', 'test_name', 'device_type', 'dtypes', 'active_if']

    def __init__(self, cls_name=None, test_name=None, *,
                 device_type=None, dtypes=None, active_if=True):
        self.cls_name = cls_name
        self.test_name = test_name
        self.device_type = device_type
        self.dtypes = dtypes
        self.active_if = active_if

class SampleInput(object):
    """Represents sample inputs to a function."""

    __slots__ = ['input', 'args', 'kwargs']

    def __init__(self, input, *, args=tuple(), kwargs=None):
        self.input = input
        self.args = args
        self.kwargs = kwargs if kwargs is not None else {}


# Classes and methods for the operator database
class OpInfo(object):
    """Operator information and helper functions for acquiring it."""

    def __init__(self,
                 name,  # the string name of the function
                 *,
                 op=None,  # the function variant of the operation, populated as torch.<name> if None
                 dtypes=floating_types(),  # dtypes this function is expected to work with
                 dtypesIfCPU=None,  # dtypes this function is expected to work with on CPU
                 dtypesIfCUDA=None,  # dtypes this function is expected to work with on CUDA
                 dtypesIfROCM=None,  # dtypes this function is expected to work with on ROCM
                 skips=tuple(),  # information about which tests to skip
                 decorators=None):  # decorators to apply to generated tests
        # Validates the dtypes are generated from the dispatch-related functions
        for dtype_list in (dtypes, dtypesIfCPU, dtypesIfCUDA, dtypesIfROCM):
            assert isinstance(dtype_list, _dispatch_dtypes)

        self.name = name

        self.dtypes = dtypes
        self.dtypesIfCPU = dtypesIfCPU if dtypesIfCPU is not None else dtypes
        self.dtypesIfCUDA = dtypesIfCUDA if dtypesIfCUDA is not None else dtypes
        self.dtypesIfROCM = dtypesIfROCM if dtypesIfROCM is not None else dtypes

        # NOTE: if the op is unspecified it is assumed to be under the torch namespace
        if op is None:
            assert hasattr(torch, self.name)
        self.op = op if op else getattr(torch, self.name)
        self.method_variant = getattr(torch.Tensor, name) if hasattr(torch.Tensor, name) else None
        inplace_name = name + "_"
        self.inplace_variant = getattr(torch.Tensor, inplace_name) if hasattr(torch.Tensor, name) else None

        self.skips = skips
        self.decorators = decorators

    def __call__(self, *args, **kwargs):
        """Calls the function variant of the operator."""
        return self.op(*args, **kwargs)

    def get_op(self):
        """Returns the function variant of the operator, torch.<op_name>."""
        return self.op

    def get_method(self):
        """Returns the method variant of the operator, torch.Tensor.<op_name>.
        Returns None if the operator has no method variant.
        """
        return self.method_variant

    def get_inplace(self):
        """Returns the inplace variant of the operator, torch.Tensor.<op_name>_.
        Returns None if the operator has no inplace variant.
        """
        return self.inplace_variant

    def sample_inputs(self, device, dtype, requires_grad=False):
        """Returns an iterable of SampleInputs."""
        return tuple()

    # Returns True if the test should be skipped and False otherwise
    def should_skip(self, cls_name, test_name, device_type, dtype):
        for si in self.skips:
            if not si.active_if:
                continue

            cls_name_match = si.cls_name is None or cls_name == si.cls_name
            name_match = si.test_name is None or test_name == si.test_name
            device_type_match = si.device_type is None or device_type == si.device_type
            dtype_match = si.dtypes is None or dtype in si.dtypes
            if cls_name_match and name_match and device_type_match and dtype_match:
                return True

        return False

    def supports_dtype(self, dtype, device_type):
        if device_type == 'cpu':
            return dtype in self.dtypesIfCPU
        if device_type == 'cuda':
            if TEST_WITH_ROCM:
                return dtype in self.dtypesIfROCM
            return dtype in self.dtypesIfCUDA

        return dtype in self.dtypes


L = 20
M = 10
S = 5


# Metadata class for unary "universal functions (ufuncs)" that accept a single
# tensor and have common properties like:
class UnaryUfuncInfo(OpInfo):
    """Operator information for 'universal unary functions (unary ufuncs).'
    These are functions of a single tensor with common properties like:
      - they are elementwise functions
      - the input shape is the output shape
      - they typically have method and inplace variants
      - they typically support the out kwarg
      - they typically have NumPy or SciPy references

    See NumPy's universal function documentation
    (https://numpy.org/doc/1.18/reference/ufuncs.html) for more details
    about the concept of ufuncs.
    """

    def __init__(self,
                 name,  # the string name of the function
                 *,
                 ref,  # a reference function
                 dtypes=floating_types(),
                 dtypesIfCPU=floating_and_complex_types_and(torch.bfloat16),
                 dtypesIfCUDA=floating_and_complex_types_and(torch.half),
                 dtypesIfROCM=floating_types_and(torch.half),
                 domain=(None, None),  # the [low, high) domain of the function
                 handles_large_floats=True,  # whether the op correctly handles large float values (like 1e20)
                 handles_extremals=True,  # whether the op correctly handles extremal values (like inf)
                 handles_complex_extremals=True,  # whether the op correct handles complex extremals (like inf -infj)
                 **kwargs):
        super(UnaryUfuncInfo, self).__init__(name,
                                             dtypes=dtypes,
                                             dtypesIfCPU=dtypesIfCPU,
                                             dtypesIfCUDA=dtypesIfCUDA,
                                             dtypesIfROCM=dtypesIfROCM,
                                             **kwargs)
        self.ref = ref
        self.domain = domain
        self.handles_large_floats = handles_large_floats
        self.handles_extremals = handles_extremals
        self.handles_complex_extremals = handles_complex_extremals

        # Epsilon to ensure grad and gradgrad checks don't test values
        #   outside a function's domain.
        self._domain_eps = 1e-5

    def sample_inputs(self, device, dtype, requires_grad=False):
        low, high = self.domain
        low = low if low is None else low + self._domain_eps
        high = high if high is None else high - self._domain_eps

        return (SampleInput(make_tensor((L,), device, dtype,
                                        low=low, high=high,
                                        requires_grad=requires_grad)),)



# Operator database
op_db = [
    # NOTE: CPU complex acos produces incorrect outputs (https://github.com/pytorch/pytorch/issues/42952)
    UnaryUfuncInfo('acos',
                   ref=np.arccos,
                   domain=(-1, 1),
                   handles_complex_extremals=False,
                   decorators=(precisionOverride({torch.float16: 1e-2,
                                                  torch.bfloat16: 1e-1,
                                                  torch.complex64: 1e-2}),),
                   skips=(
                       SkipInfo('TestUnaryUfuncs', 'test_reference_numerics',
                                device_type='cpu', dtypes=[torch.cfloat, torch.cdouble]),
                       SkipInfo('TestUnaryUfuncs', 'test_reference_numerics',
                                dtypes=[torch.cfloat, torch.cdouble], active_if=IS_WINDOWS),
                       SkipInfo('TestGradients', 'test_fn_grad',
                                dtypes=[torch.cdouble], active_if=IS_WINDOWS),
                       SkipInfo('TestGradients', 'test_method_grad',
                                dtypes=[torch.cdouble], active_if=IS_WINDOWS),
                       SkipInfo('TestGradients', 'test_inplace_grad',
                                dtypes=[torch.cdouble], active_if=IS_WINDOWS),
                   )),
    UnaryUfuncInfo('cos',
                   ref=np.cos,
                   dtypesIfCUDA=floating_and_complex_types_and(torch.half, torch.bfloat16),
                   handles_large_floats=False,
                   decorators=(precisionOverride({torch.bfloat16: 1e-2}),),
                   skips=(
                       SkipInfo('TestUnaryUfuncs', 'test_reference_numerics',
                                dtypes=[torch.cfloat, torch.cdouble], active_if=IS_WINDOWS),
                       SkipInfo('TestUnaryUfuncs', 'test_reference_numerics', device_type='cpu',
                                dtypes=[torch.cfloat, torch.cdouble], active_if=IS_MACOS),
                       SkipInfo('TestUnaryUfuncs', 'test_reference_numerics',
                                dtypes=[torch.float], active_if=TEST_WITH_ROCM),
                   )),
    UnaryUfuncInfo('cosh',
                   ref=np.cosh,
                   dtypesIfCPU=floating_and_complex_types(),
                   skips=(
                       SkipInfo('TestUnaryUfuncs', 'test_reference_numerics',
                                dtypes=[torch.cfloat, torch.cdouble], active_if=IS_WINDOWS),
                       SkipInfo('TestUnaryUfuncs', 'test_reference_numerics', device_type='cpu',
                                dtypes=[torch.cfloat, torch.cdouble], active_if=IS_MACOS),
                   )),
<<<<<<< HEAD
=======
    UnaryUfuncInfo('log',
                   ref=np.log,
                   domain=(0, float('inf')),
                   skips=(
                       SkipInfo('TestUnaryUfuncs', 'test_reference_numerics',
                                device_type='cpu', dtypes=[torch.bfloat16]),
                       SkipInfo('TestUnaryUfuncs', 'test_reference_numerics',
                                device_type='cuda', dtypes=[torch.cfloat, torch.cdouble]),
                       SkipInfo('TestUnaryUfuncs', 'test_reference_numerics',
                                device_type='cpu', dtypes=[torch.cfloat, torch.cdouble],
                                active_if=IS_WINDOWS),
                   )),
    UnaryUfuncInfo('log10',
                   ref=np.log10,
                   domain=(0, float('inf')),
                   decorators=(precisionOverride({torch.bfloat16: 1e-2}),),
                   skips=(
                       SkipInfo('TestUnaryUfuncs', 'test_reference_numerics',
                                device_type='cuda', dtypes=[torch.cfloat, torch.cdouble]),
                       SkipInfo('TestUnaryUfuncs', 'test_reference_numerics',
                                device_type='cpu', dtypes=[torch.cfloat, torch.cdouble],
                                active_if=IS_WINDOWS),
                   )),
    UnaryUfuncInfo('log1p',
                   ref=np.log1p,
                   domain=(-1, float('inf')),
                   dtypesIfCPU=floating_types_and(torch.bfloat16),
                   dtypesIfCUDA=floating_types_and_half(),
                   decorators=(precisionOverride({torch.bfloat16: 1e-1}),)),
    UnaryUfuncInfo('log2',
                   ref=np.log2,
                   domain=(0, float('inf')),
                   skips=(
                       SkipInfo('TestUnaryUfuncs', 'test_reference_numerics',
                                device_type='cpu', dtypes=[torch.bfloat16]),
                       SkipInfo('TestUnaryUfuncs', 'test_reference_numerics',
                                dtypes=[torch.cfloat, torch.cdouble]),
                   )),
    UnaryUfuncInfo('neg',
                   ref=np.negative,
                   dtypes=all_types_and_complex_and(torch.half, torch.bfloat16),
                   dtypesIfCPU=all_types_and_complex_and(torch.half, torch.bfloat16),
                   dtypesIfCUDA=all_types_and_complex_and(torch.half)),
>>>>>>> 8b898666
    UnaryUfuncInfo('sin',
                   ref=np.sin,
                   handles_large_floats=False,
                   handles_complex_extremals=False,
                   decorators=(precisionOverride({torch.bfloat16: 1e-2}),),
                   skips=(
                       SkipInfo('TestUnaryUfuncs', 'test_reference_numerics',
                                dtypes=[torch.cfloat, torch.cdouble], active_if=IS_WINDOWS),
                       SkipInfo('TestUnaryUfuncs', 'test_reference_numerics',
                                dtypes=[torch.float], active_if=TEST_WITH_ROCM),
                   )),
    UnaryUfuncInfo('neg',
                   ref=np.negative,
                   dtypes=all_types_and_complex_and(torch.half, torch.bfloat16),
                   dtypesIfCPU=all_types_and_complex_and(torch.half, torch.bfloat16),
                   dtypesIfCUDA=all_types_and_complex_and(torch.half)),
]

# Common operator groupings
unary_ufuncs = [op for op in op_db if isinstance(op, UnaryUfuncInfo)]

def index_variable(shape, max_indices):
    if not isinstance(shape, tuple):
        shape = (shape,)
    index = torch.rand(*shape).mul_(max_indices).floor_().long()
    return index


def index_perm_variable(shape, max_indices):
    if not isinstance(shape, tuple):
        shape = (shape,)

    index = torch.randperm(max_indices).narrow(0, 0, reduce(mul, shape)).view(shape)
    return index


def gather_variable(shape, index_dim, max_indices, duplicate=False):
    assert len(shape) == 2
    assert index_dim < 2
    batch_dim = 1 - index_dim
    index = torch.LongTensor(*shape)
    for i in range(shape[index_dim]):
        index.select(index_dim, i).copy_(
            torch.randperm(max_indices)[:shape[batch_dim]])
    if duplicate:
        index.select(batch_dim, 0).copy_(index.select(batch_dim, 1))
    return index


def bernoulli_scalar():
    return torch.tensor(0, dtype=torch.bool).bernoulli_()


def mask_not_all_zeros(shape):
    assert len(shape) > 0
    while True:
        result = torch.randn(shape).gt(0)
        if result.sum() > 0:
            return result


def uniform_scalar(offset=0, requires_grad=False):
    v = torch.rand(()) + offset
    v.requires_grad = requires_grad
    return v


def normal_scalar_clamp(amin, amax, requires_grad=False):
    v = torch.randn(()).clamp(amin, amax)
    v.requires_grad = requires_grad
    return v


def prod_zeros(dim_size, dim_select):
    assert len(dim_select) == 2
    result = torch.randn(dim_size, dim_size, dim_size)
    result.narrow(dim_select[0], 0, 1).narrow(dim_select[1], 1, 1).zero_()
    result.narrow(dim_select[0], 2, 1).narrow(dim_select[1], 3, 1).zero_()
    result.narrow(dim_select[0], 4, 1).narrow(dim_select[1], 3, 1).zero_()
    return result


non_differentiable = collections.namedtuple('non_differentiable', ['tensor'])


class dont_convert(tuple):
    pass


class NoArgsClass(object):
    def __iter__(self):
        return self

    def __next__(self):
        raise StopIteration()
    next = __next__  # Python 2 compatibility

    def __len__(self):
        return 0

NO_ARGS = NoArgsClass()

def ident(x):
    return x

# (
#   method name,
#   input size/constructing fn,
#   args (tuple represents shape of a tensor arg),
#   test variant name (will be used at test name suffix),    // optional
#   (should_check_autodiff[bool], nonfusible_nodes, fusible_nodes) for autodiff, // optional
#   indices for possible dim arg,                            // optional
#   fn mapping output to part that should be gradcheck'ed,   // optional
#   kwargs                                                   // optional
# )
# Note: some functions have separate schema for (Tensor other) and (Scalar other),
#       and it's possible that we only support AD for Scalar version but not Tensor
#       version, and vice versa.
#       When writing tests, only scalar(float/int) input triggers the Scalar schema.
#       uniform_scalar produces a scalar **Tensor** which won't match Scalar input.
def method_tests():
    set_rng_seed(0)
    return [
        ('acosh', torch.rand(S, S, S).add(1), NO_ARGS, ''),
        ('acosh', torch.rand(tuple()).add(1), NO_ARGS, 'scalar'),
        ('add', (S, S, S), ((S, S, S),), '', (True,)),
        ('add', (S, S, S), ((S, S),), 'broadcast_rhs', (True,)),
        ('add', (S, S), ((S, S, S),), 'broadcast_lhs', (True,)),
        ('add', (S, 1, S), ((M, S),), 'broadcast_all', (True,)),
        ('add', (), ((),), 'scalar', (True,)),
        ('add', (S, S, S), ((),), 'scalar_broadcast_rhs', (True,)),
        ('add', (), ((S, S, S),), 'scalar_broadcast_lhs', (True,)),
        ('add', (S, S, S), (3.14,), 'constant', (True,)),
        ('add', (), (3.14,), 'scalar_constant', (True,)),
        ('asinh', (S, S, S), NO_ARGS, ''),
        ('asinh', (), NO_ARGS, 'scalar'),
        ('atanh', torch.rand(S, S, S), NO_ARGS, ''),
        ('atanh', torch.rand(tuple()), NO_ARGS, 'scalar'),
        ('__radd__', (S, S, S), (3.14,), 'constant', (True, 'aten::add')),
        ('__radd__', (), (3.14,), 'scalar_constant', (True, 'aten::add')),
        ('sub', (S, S, S), ((S, S, S),), '', (True,)),
        ('sub', (S, S, S), ((S, S),), 'broadcast_rhs', (True,)),
        ('sub', (S, S), ((S, S, S),), 'broadcast_lhs', (True,)),
        ('sub', (S, 1, S), ((M, S),), 'broadcast_all', (True,)),
        ('sub', (S, S, S), ((),), 'scalar_broadcast_rhs', (True,)),
        ('sub', (), ((S, S, S),), 'scalar_broadcast_lhs', (True,)),
        ('sub', (S, S, S), (3.14,), 'constant', (True,)),
        ('sub', (), (3.14,), 'scalar_constant', (True,)),
        ('__rsub__', (S, S, S), (3.14,), 'constant', (True, 'aten::rsub')),
        ('__rsub__', (), (3.14,), 'scalar_constant', (True, 'aten::rsub')),
        ('mul', (S, S, S), ((S, S, S),), '', (True,)),
        ('mul', (), ((),), 'scalar', (True,)),
        ('mul', (S, S, S), ((S, S),), 'broadcast_rhs', (True,)),
        ('mul', (S, S), ((S, S, S),), 'broadcast_lhs', (True,)),
        ('mul', (S, 1, S), ((M, S),), 'broadcast_all', (True,)),
        ('mul', (S, S, S), ((),), 'scalar_broadcast_rhs', (True,)),
        ('mul', (), ((S, S, S),), 'scalar_broadcast_lhs', (True,)),
        ('mul', (S, S, S), (3.14,), 'constant', (True,)),
        ('mul', (), (3.14,), 'scalar_constant', (True,)),
        ('__rmul__', (S, S, S), (3.14,), 'constant', (True, 'aten::mul')),
        ('__rmul__', (), (3.14,), 'scalar_constant', (True, 'aten::mul')),
        ('div', (S, S, S), (torch.rand(S, S, S) + 0.1,), '', (True,)),
        ('div', (S, S, S), (torch.rand(S, S) + 0.1,), 'broadcast_rhs', (True,)),
        ('div', (S, S), (torch.rand(S, S, S) + 0.1,), 'broadcast_lhs', (True,)),
        ('div', (S, 1, S), (torch.rand(M, S) + 0.1,), 'broadcast_all', (True,)),
        ('div', (), (uniform_scalar(0.1),), 'scalar', (True,)),
        ('div', (S, S, S), (uniform_scalar(0.1),), 'scalar_broadcast_rhs', (True,)),
        ('div', (), (uniform_scalar(0.1),), 'scalar_broadcast_lhs', (True,)),
        ('div', torch.rand(S, S, S) + 1e-1, (3.14,), 'constant', (True,)),
        ('__rdiv__', torch.rand(S, S, S) + 1e-1, (3.14,), 'constant',
            (True, [], ['aten::mul', 'aten::reciprocal'])),
        ('div', uniform_scalar(1e-1, requires_grad=True), (3.14,), 'scalar_constant', (True,)),
        ('__rdiv__', uniform_scalar(1e-1, requires_grad=True), (3.14,), 'scalar_constant',
            (True, [], ['aten::mul', 'aten::reciprocal'])),
        ('pow', torch.rand(S, S, S) + 1e-3, (torch.rand(S, S, S) + 0.1,), '', (True,)),
        ('pow', torch.rand(S, S, S) + 1e-3, (torch.rand(1,) + 0.1,), 'broadcast_rhs', (True,)),
        ('pow', torch.rand(1,) + 1e-3, (torch.rand(S, S, S) + 0.1,), 'broadcast_lhs', (True,)),
        ('pow', torch.rand(S, 1, S) + 1e-3, (torch.rand(1, S, 1) + 0.1,), 'broadcast_all', (True,)),
        ('pow', uniform_scalar(1e-3, requires_grad=True), (uniform_scalar(0.1),), 'scalar', (True,)),
        ('pow', torch.rand(S, S, S) + 1e-3, (uniform_scalar(0.1),), 'scalar_broadcast_rhs', (True,)),
        ('pow', uniform_scalar(1e-3, requires_grad=True), (torch.rand(S, S, S) + 0.1,), 'scalar_broadcast_lhs', (True,)),
        ('pow', torch.rand(S, S, S) + 1e-3, (3.14,), 'constant', (True,)),
        ('__rpow__', torch.rand(S, S, S) + 1e-3, (3.14,), 'constant', (True, 'aten::pow')),
        ('pow', uniform_scalar(1e-3, requires_grad=True), (3.14,), 'scalar_constant', (True,)),
        ('__rpow__', uniform_scalar(1e-3, requires_grad=True), (3.14,), 'scalar_constant', (True, 'aten::pow')),
        ('transpose', (1, 2, 3), (1, 2), 'dim', (False,), [0, 1]),
        ('transpose', (), (0, 0), 'scalar', (False,)),
        ('transpose', (1,), (0, 0), '1d', (False,)),
        ('transpose', (L, L), (0, 1), '2d', (False,)),
        ('transpose', (S, S, S), (2, 0), '3d', (False,)),
        ('t', (1, 2), NO_ARGS, '', (False,)),
        ('view', (S, S, S), (S * S, S), '', (False,)),
        ('view', (S, S, S), (torch.Size([S * S, S]),), 'size', (False,)),
        ('view', (S,), (S,), '1d', (False,)),
        ('view', (), (dont_convert(()),), 'scalar_to_scalar', (False,)),
        ('view', (), (1,), 'scalar_to_1d', (False,)),
        ('reshape', (S, S, S), (S * S, S), '', (False,)),
        ('reshape', (S, S, S), (torch.Size([S * S, S]),), 'size', (False,)),
        ('reshape', (S,), (S,), '1d', (False,)),
        ('reshape', (), (dont_convert(()),), 'scalar_to_scalar', (False,)),
        ('reshape', (), (1,), 'scalar_to_1d', (False,)),
        ('reshape_as', (S, S, S), (non_differentiable(torch.rand(S * S, S)),)),
        ('reshape_as', (), (non_differentiable(torch.tensor(42.)),), 'scalar'),
        ('reshape_as', (), (non_differentiable(torch.rand(1, 1)),), 'scalar_to_dims'),
        ('flip', (S, S, S), ([0],), 'd0'),
        ('flip', (S, S, S), ([0, 1, 2],), 'd012'),
        ('flip', (S, S, S), ([0, 2],), 'd02'),
        ('flip', (S, S, S), ([2, 0],), 'd20'),
        ('flip', (S, S, S), ([-1],), 'neg_d'),
        ('fliplr', (S, S, S), ()),
        ('flipud', (S, S, S), ()),
        ('roll', (S, S, S), (0, 0), 'd0'),
        ('roll', (S, S, S), (1, 2), 'd12'),
        ('roll', (S, S, S), (0, 2,), 'd02'),
        ('roll', (S, S, S), (2, 0,), 'd20'),
        ('roll', (S, S, S), (-1, 0), 'neg_shift'),
        ('roll', (S, S, S), (10000, 1), 'loop_shift'),
        ('roll', (S, S, S), (2,), 'flattened'),
        ('roll', (S, S, S), ([1, 2, -1], [0, 1, 2]), 'three_dims'),
        ('rot90', (S, S, S), (1, [0, 1],), 'k1_d01'),
        ('rot90', (S, S, S), (1, [1, 2],), 'k1_d12'),
        ('rot90', (S, S, S), (1, [1, -1],), 'k1_neg_d'),
        ('rot90', (S, S, S), (), 'default'),
        ('view_as', (S, S, S), (non_differentiable(torch.rand(S * S, S)),)),
        ('view_as', (), (non_differentiable(torch.tensor(5.5)),), 'scalar'),
        ('view_as', (), (non_differentiable(torch.rand(1, 1)),), 'scalar_to_dims'),
        ('expand', (S, 1, 1), (S, S, S), '', (False,)),
        ('expand', (torch.Size([S, 1, S]),), (S, S, S), 'size', (False,)),
        ('expand', (S, 1), (S, S, S), 'new_dim', (False,)),
        ('expand', (1,), (S, S, S), '1_element', (False,)),
        ('expand', (1, S), (1, 1, S), 'new_dim_front_old_front_1', (False,)),
        ('expand', (), (dont_convert(()),), 'scalar_to_scalar'),
        ('expand', (), (1, 3, 2), 'scalar_to_dims', (False,)),
        ('expand_as', (S, 1, 1), (torch.rand(S, S, S),), '', (False,)),
        ('exp', (S, S, S), NO_ARGS, '', (True,)),
        ('exp', (), NO_ARGS, 'scalar', (True,)),
        ('expm1', (S, S, S), NO_ARGS, '', (True,)),
        ('expm1', (), NO_ARGS, 'scalar', (True,)),
        ('erf', torch.rand(S, S, S), NO_ARGS, '', (True,)),
        ('erf', uniform_scalar(requires_grad=True), NO_ARGS, 'scalar', (True,)),
        ('erfc', torch.rand(S, S, S), NO_ARGS, '', (True,)),
        ('erfc', uniform_scalar(requires_grad=True), NO_ARGS, 'scalar', (True,)),
        ('erfinv', torch.rand(S, S, S).clamp(-0.9, 0.9), NO_ARGS),
        ('erfinv', normal_scalar_clamp(-0.9, 0.9, requires_grad=True), NO_ARGS, 'scalar'),
        ('log', torch.rand(S, S, S) + 1e-2, NO_ARGS, '', (True,)),
        ('log', uniform_scalar(1e-2, requires_grad=True), NO_ARGS, 'scalar', (True,)),
        ('log10', torch.rand(S, S, S) + 1e-2, NO_ARGS, '', (True,)),
        ('log10', uniform_scalar(1e-2, requires_grad=True), NO_ARGS, 'scalar', (True,)),
        ('log1p', torch.rand(S, S, S), NO_ARGS, '', (True,)),
        ('log1p', uniform_scalar(requires_grad=True), NO_ARGS, 'scalar', (True,)),
        ('log2', torch.rand(S, S, S) + 1e-2, NO_ARGS, '', (True,)),
        ('log2', uniform_scalar(1e-2, requires_grad=True), NO_ARGS, 'scalar', (True,)),
        ('log', torch.randn(S, S, S, dtype=torch.cfloat) + 1e-2, NO_ARGS, 'complex', (True,)),
        ('log', uniform_scalar(1e-2j, requires_grad=True), NO_ARGS, 'complex_scalar', (True,)),
        ('log10', torch.randn(S, S, S, dtype=torch.cfloat) + 1e-2, NO_ARGS, 'complex', (True,)),
        ('log10', uniform_scalar(1e-2j, requires_grad=True), NO_ARGS, 'complex_scalar', (True,)),
        ('log2', torch.randn(S, S, S, dtype=torch.cfloat) + 1e-2, NO_ARGS, 'complex', (True,)),
        ('log2', uniform_scalar(1e-2j, requires_grad=True), NO_ARGS, 'complex_scalar', (True,)),
        ('tanh', (S, S, S), NO_ARGS, '', (True,)),
        ('tanh', (), NO_ARGS, 'scalar', (True,)),
        ('sigmoid', (S, S, S), NO_ARGS, '', (True,)),
        ('sigmoid', (), NO_ARGS, 'scalar', (True,)),
        ('logit', torch.randn(S, S, S).clamp(0.1, 0.9).requires_grad_(True), NO_ARGS, ''),
        ('logit', torch.randn(S, S, S).clamp(0.1, 0.9).requires_grad_(True), (0.2,), 'eps'),
        ('logit', uniform_scalar().clamp(0.1, 0.9).requires_grad_(True), NO_ARGS, 'scalar'),
        ('logit', uniform_scalar().clamp(0.1, 0.9).requires_grad_(True), (0.2,), 'scalar_eps'),
        ('sinh', (S, S, S), NO_ARGS, '', (True,)),
        ('sinh', (), NO_ARGS, 'scalar', (True,)),
        ('cosh', (S, S, S), NO_ARGS, '', (True,)),
        ('cosh', (), NO_ARGS, 'scalar', (True,)),
        ('abs', (S, S, S), NO_ARGS, '', (True,)),
        ('abs', (), NO_ARGS, 'scalar', (True,)),
        ('clamp', (S, S, S), (0, 1), '', (True,)),
        ('clamp', (S, S, S), (None, 0.5), 'min', (True,)),
        ('clamp', (S, S, S), (0.5, None), 'max', (True,)),
        ('clamp', (), (0, 1), 'scalar', (True,)),
        ('clamp', (), (None, 0.5), 'min_scalar', (True,)),
        ('clamp', (), (0.5, None), 'max_scalar', (True,)),
        ('clamp', (S, S), (), 'max_scalar_kwarg', (True,), (), (), ident, {'max': 1}),
        ('sqrt', torch.rand(S, S, S) + 5e-4, NO_ARGS, '', (True,)),
        ('sqrt', uniform_scalar(5e-4, requires_grad=True), NO_ARGS, 'scalar', (True,)),
        ('sin', (S, S, S), NO_ARGS, '', (True,)),
        ('sin', (), NO_ARGS, 'scalar', (True,)),
        ('cos', (S, S, S), NO_ARGS, '', (True,)),
        ('cos', (), NO_ARGS, 'scalar', (True,)),
        ('tan', torch.randn(S, S, S).clamp(-1, 1), NO_ARGS, '', (True,)),
        ('tan', (S, S, S), NO_ARGS, 'complex', (True,)),
        ('asin', torch.randn(S, S, S).clamp(-0.9, 0.9), NO_ARGS, '', (True,)),
        ('acos', torch.randn(S, S, S).clamp(-0.9, 0.9), NO_ARGS, '', (True,)),
        ('atan', (S, S, S), NO_ARGS, '', (True,)),
        ('atan', (), NO_ARGS, 'scalar', (True,)),
        ('atan2', (S, S, S), ((S, S, S),)),
        ('atan2', (), ((),), 'scalar'),
        ('atan2', (S, S, S), ((S,),), 'broadcast_rhs'),
        ('atan2', (S,), ((S, S, S),), 'broadcast_lhs'),
        ('atan2', (S, 1, S), ((S, S),), 'broadcast_all'),
        ('reciprocal', torch.rand(S, S, S) + 0.1, NO_ARGS, '', (True,)),
        ('reciprocal', uniform_scalar(0.1, requires_grad=True), NO_ARGS, 'scalar', (True,)),
        ('reciprocal', torch.randn(S, S, S, dtype=torch.cdouble) + 0.1, NO_ARGS, 'complex', (True,)),
        ('reciprocal', uniform_scalar(0.1j), NO_ARGS, 'complex_scalar', (True,)),
        ('round', (S, S, S), NO_ARGS, '', (True,)),
        ('round', (), NO_ARGS, 'scalar', (True,)),
        ('sign', (S, S, S), NO_ARGS),
        ('sign', (), NO_ARGS, 'scalar'),
        ('trunc', (S, S, S), NO_ARGS, '', (True,)),
        ('trunc', (), NO_ARGS, 'scalar', (True,)),
        ('floor', (S, S, S), NO_ARGS, '', (True,)),
        ('floor', (), NO_ARGS, 'scalar', (True,)),
        ('ceil', (S, S, S), NO_ARGS, '', (True,)),
        ('ceil', (), NO_ARGS, 'scalar', (True,)),
        ('rad2deg', (S, S, S), NO_ARGS),
        ('deg2rad', (S, S, S), NO_ARGS),
        ('rsqrt', torch.rand(S, S, S) + 1e-2, NO_ARGS, '', (True,)),
        ('rsqrt', uniform_scalar(1e-2, requires_grad=True), NO_ARGS, 'scalar', (True,)),
        ('frac', (S, S, S), NO_ARGS, '', (True,)),
        ('frac', (), NO_ARGS, 'scalar', (True,)),
        ('fmod', (S, S, S), (1.5,), '', (True,)),
        ('fmod', (), (1.5,), 'scalar', (True,)),
        ('fmod', (S, S, S), (non_differentiable(torch.rand(S, S, S) + 1.5),), 'tensor'),
        ('fmod', (S,), (non_differentiable(torch.rand(S, S, S) + 1.5),), 'tensor_broadcast_lhs'),
        ('fmod', (S, S, S), (non_differentiable(torch.rand(S) + 1.5),), 'tensor_broadcast_rhs'),
        ('fmod', (S, 1, S), (non_differentiable(torch.rand(S, S) + 1.5),), 'tensor_broadcast_all'),
        ('fmod', (), (non_differentiable(uniform_scalar(1.5)),), 'scalar_tensor'),
        ('fmod', (), (non_differentiable(torch.rand(S, S, S) + 1.5),), 'scalar_tensor_broadcast_lhs'),
        ('fmod', (S, S, S), (non_differentiable(uniform_scalar(1.5)),), 'scalar_tensor_broadcast_rhs'),
        ('hypot', (S, S), ((S, S),)),
        ('remainder', (S, S, S), (1.5,), '', (True,)),
        ('remainder', (), (1.5,), 'scalar', (True,)),
        ('remainder', (S, S, S), (non_differentiable(torch.rand(S, S, S) + 1.5),), 'tensor'),
        ('remainder', (S,), (non_differentiable(torch.rand(S, S, S) + 1.5),), 'tensor_broadcast_lhs'),
        ('remainder', (S, 1, S), (non_differentiable(torch.rand(S, S) + 1.5),), 'tensor_broadcast_all'),
        ('remainder', (), (non_differentiable(uniform_scalar(1.5)),), 'scalar_tensor'),
        ('remainder', (), (non_differentiable(torch.rand(S, S, S) + 1.5),), 'scalar_tensor_broadcast_lhs'),
        ('lerp', (S, S, S), ((S, S, S), 0.4), 'scalar_no_broadcast', (True,)),
        ('lerp', (S, S, S), ((S,), 0.4), 'broadcast_rhs', (True,)),
        ('lerp', (S,), ((S, S, S), 0.4), 'broadcast_lhs', (True,)),
        ('lerp', (S, 1, S), ((S, S), 0.4), 'broadcast_all', (True,)),
        ('lerp', (), ((), 0.4), 'scalar', (True,)),
        ('lerp', (S, S, S), ((), 0.4), 'scalar_broadcast_rhs', (True,)),
        ('lerp', (), ((S, S, S), 0.4), 'scalar_broadcast_lhs', (True,)),
        ('max', (S, S, S), NO_ARGS),
        ('max', (S, S, S), (1,), 'dim', (), [0]),
        ('max', (S, S, S), (1, True,), 'keepdim_dim', (), [0]),
        ('max', (), NO_ARGS, 'scalar'),
        ('max', (), (0,), 'scalar_dim', (), [0]),
        ('max', (), (0, True,), 'scalar_keepdim_dim', (), [0]),
        ('max', (S, S, S), ((S, S, S),), 'elementwise', (True,)),
        ('max', (S, S, S), ((S,),), 'elementwise_broadcast_rhs', (True,)),
        ('max', (S,), ((S, S, S),), 'elementwise_broadcast_lhs', (True,)),
        ('max', (S, 1, S), ((S, S),), 'elementwise_broadcast_all', (True,)),
        ('max', (), ((),), 'scalar_elementwise', (True,)),
        ('max', (S, S, S), ((),), 'scalar_elementwise_broadcast_rhs', (True,)),
        ('max', (), ((S, S, S),), 'scalar_elementwise_broadcast_lhs', (True,)),
        ('min', (S, S, S), NO_ARGS, ),
        ('min', (S, S, S), (1,), 'dim', (), [0]),
        ('min', (S, S, S), (1, True,), 'keepdim_dim', (), [0]),
        ('min', (), NO_ARGS, 'scalar'),
        ('min', (), (0,), 'scalar_dim', (), [0]),
        ('min', (), (0, True,), 'scalar_keepdim_dim', (), [0]),
        ('min', (S, S, S), ((S, S, S),), 'elementwise', (True,)),
        ('min', (S, S, S), ((S,),), 'elementwise_broadcast_rhs', (True,)),
        ('min', (S,), ((S, S, S),), 'elementwise_broadcast_lhs', (True,)),
        ('min', (S, 1, S), ((S, S),), 'elementwise_broadcast_all', (True,)),
        ('min', (), ((),), 'scalar_elementwise', (True,)),
        ('min', (S, S, S), ((),), 'scalar_elementwise_broadcast_rhs', (True,)),
        ('min', (), ((S, S, S),), 'scalar_elementwise_broadcast_lhs', (True,)),
        ('amax', (S, S, S), NO_ARGS),
        ('amax', (S, S, S), (1,), 'dim'),
        ('amax', (S, S, S), ([1, 2],), 'multiple_dim'),
        ('amax', (S, S, S), (1, True,), 'keepdim_dim'),
        ('amax', (), NO_ARGS, 'scalar'),
        ('amax', (), (0,), 'scalar_dim'),
        ('amax', (), (0, True,), 'scalar_keepdim_dim'),
        ('amin', (S, S, S), NO_ARGS, ),
        ('amin', (S, S, S), (1,), 'dim',),
        ('amin', (S, S, S), ([1, 2],), 'multiple_dim'),
        ('amin', (S, S, S), (1, True,), 'keepdim_dim'),
        ('amin', (), NO_ARGS, 'scalar'),
        ('amin', (), (0,), 'scalar_dim'),
        ('amin', (), (0, True,), 'scalar_keepdim_dim'),
        ('mean', (S, S, S), NO_ARGS, '', (True,)),
        ('mean', (S, S, S), (1,), 'dim', (True,), [0]),
        ('mean', (S, S, S), (1, True,), 'keepdim_dim', (True,), [0]),
        ('mean', (), NO_ARGS, 'scalar', (True,)),
        ('mean', (), (0,), 'scalar_dim', (True,), [0]),
        ('mean', (), (0, True,), 'scalar_keepdim_dim', (True,), [0]),
        ('mean', (S, S, S), (), 'dtype', (True,), (), (), ident, {'dtype': torch.float64}),
        ('kthvalue', (S, S, S), (2,)),
        ('kthvalue', (S, S, S), (2, 1,), 'dim', (), [1]),
        ('kthvalue', (S, S, S), (2, 1, True,), 'keepdim_dim', (), [1]),
        ('kthvalue', (S,), (2, 0,), 'dim_1d', (), [1]),
        ('kthvalue', (S,), (2, 0, True,), 'keepdim_dim_1d', (), [1]),
        # TODO: https://github.com/pytorch/pytorch/issues/30818
        ('kthvalue', (), (1,), 'scalar', (), (), [expectedFailureCUDA]),
        ('kthvalue', (), (1, 0,), 'scalar_dim', (), [1], [expectedFailureCUDA]),
        ('kthvalue', (), (1, 0, True), 'scalar_keepdim_dim', (), [1], [expectedFailureCUDA]),
        # END TODO
        ('median', (S, S, S), NO_ARGS),
        ('median', (S, S, S), (1,), 'dim', (), [0]),
        ('median', (S, S, S), (1, True,), 'keepdim_dim', (), [0]),
        ('median', (), NO_ARGS, 'scalar'),
        # TODO: https://github.com/pytorch/pytorch/issues/30818
        ('median', (), (0,), 'scalar_dim', (), [0], [expectedFailureCUDA]),
        ('median', (), (0, True,), 'scalar_keepdim_dim', (), [0], [expectedFailureCUDA]),
        # END TODO
        ('mode', (S, S, S), NO_ARGS),
        ('mode', (S, S, S), (1,), 'dim', (), [0]),
        ('mode', (S, S, S), (1, True,), 'keepdim_dim', (), [0]),
        ('mode', (), NO_ARGS, 'scalar'),
        ('mode', (), (0,), 'scalar_dim', (), [0]),
        ('mode', (), (0, True,), 'scalar_keepdim_dim', (), [0]),
        ('sum', (S, S, S), NO_ARGS),
        ('sum', (S, S, S), (1,), 'dim', (), [0]),
        ('sum', (S, S, S), (1, True,), 'keepdim_dim', (), [0]),
        ('sum', (), NO_ARGS, 'scalar'),
        ('sum', (), (0,), 'scalar_dim', (), [0]),
        ('sum', (), (0, True,), 'scalar_keepdim_dim', (), [0]),
        ('sum', (S, S, S), ([1, 2],), 'multi_dim'),
        ('sum', (S, S, S), ([1, 2], True,), 'multi_dim_keepdim'),
        ('nansum', (S, S, S), NO_ARGS),
        ('nansum', (S, S, S), (1,), 'dim', (), [0]),
        ('nansum', (S, S, S), (1, True,), 'keepdim_dim', (), [0]),
        ('nansum', (), NO_ARGS, 'scalar'),
        ('nansum', (), (0,), 'scalar_dim', (), [0]),
        ('nansum', (), (0, True,), 'scalar_keepdim_dim', (), [0]),
        ('nansum', (S, S, S), ([1, 2],), 'multi_dim'),
        ('nansum', (S, S, S), ([1, 2], True,), 'multi_dim_keepdim'),
        ('prod', (S, S, S), NO_ARGS),
        ('prod', (S, S, S), (1,), 'dim', (), [0]),
        ('prod', (S, S, S), (1, True,), 'keepdim_dim', (), [0]),
        ('prod', (), NO_ARGS, 'scalar'),
        ('prod', (), (0,), 'scalar_dim', (), [0]),
        ('prod', (), (0, True,), 'scalar_keepdim_dim', (), [0]),
        ('prod', prod_zeros(S, [0, 1]), NO_ARGS, 'zerodims2'),
        ('prod', prod_zeros(S, [0, 2]), NO_ARGS, 'zerodims1'),
        ('prod', prod_zeros(S, [1, 2]), NO_ARGS, 'zerodims0'),
        ('prod', prod_zeros(S, [0, 1]), (1,), 'zeros_dims2', (), [0]),
        ('prod', prod_zeros(S, [0, 2]), (1,), 'zeros_dims1', (), [0]),
        ('prod', prod_zeros(S, [1, 2]), (1,), 'zeros_dims0', (), [0]),
        ('prod', prod_zeros(S, [0, 1]), (1, True), 'keepdim_zeros_dims2', (), [0]),
        ('prod', prod_zeros(S, [0, 2]), (1, True), 'keepdim_zeros_dims1', (), [0]),
        ('prod', prod_zeros(S, [1, 2]), (1, True), 'keepdim_zeros_dims0', (), [0]),
        ('prod', prod_single_zero(S), NO_ARGS, 'single_zero'),
        ('prod', (torch.tensor(0., requires_grad=True)), NO_ARGS, 'scalar_zero'),
        ('prod', (torch.tensor(0., requires_grad=True)), (0,), 'scalar_dim_zero', (), [0]),
        ('prod', (torch.tensor(0., requires_grad=True)), (0, True,), 'scalar_keepdim_dim_zero', (), [0]),
        ('var', (S, S, S), NO_ARGS, '', (True,)),
        ('var', (S, S, S), (1,), 'dim', (True,), [0]),
        ('var', (S, S, S), (1, True, True), 'keepdim_dim', (True,), [0]),
        ('var', (S,), (0,), 'dim_1d', (True,), [0]),
        ('var', (S,), (0, True, True), 'keepdim_dim_1d', (True,), [0]),
        ('std', (S, S, S), NO_ARGS, '', (True,)),
        ('std', (S, S, S), (1,), 'dim', (True,), [0]),
        ('std', (S, S, S), (1, True, True), 'keepdim_dim', (True,), [0]),
        ('std', (S,), (0,), 'dim_1d', (True,), [0]),
        ('std', (S,), (0, True, True), 'keepdim_dim_1d', (True,), [0]),
        ('var_mean', (S, S, S), NO_ARGS, ''),
        ('var_mean', (S, S, S), (1,), 'dim', [0]),
        ('var_mean', (S, S, S), (1, True, True), 'keepdim_dim', [0]),
        ('var_mean', (S,), (0,), 'dim_1d', [0]),
        ('var_mean', (S,), (0, True, True), 'keepdim_dim_1d', [0]),
        ('std_mean', (S, S, S), NO_ARGS, ''),
        ('std_mean', (S, S, S), (1,), 'dim', [0]),
        ('std_mean', (S, S, S), (1, True, True), 'keepdim_dim', [0]),
        ('std_mean', (S,), (0,), 'dim_1d', [0]),
        ('std_mean', (S,), (0, True, True), 'keepdim_dim_1d', [0]),
        ('renorm', (S, S, S), (2, 1, 0.5), 'dim', (), [1]),
        ('renorm', (S, S, S), (1, 2, 3), 'norm_1'),
        ('renorm', (S, S, S), (inf, 2, 0.5), 'norm_inf'),
        ('repeat', (S,), (2,), 'single_number'),
        ('repeat', (), (2, 3), 'scalar'),
        ('repeat', (2, 2), (3, 2)),
        ('repeat', (2, 2), (1, 3, 1, 2), 'unsqueeze'),
        ('logcumsumexp', (S, S, S), (0,), 'dim0', (), [0]),
        ('logcumsumexp', (S, S, S), (1,), 'dim1', (), [0]),
        ('logcumsumexp', (), (0,), 'dim0_scalar', (), [0]),
        ('cummax', (S, S, S), (0,), 'dim0', (), [0]),
        ('cummax', (S, S, S), (1,), 'dim1', (), [0]),
        ('cummax', (), (0,), 'dim0_scalar', (), [0]),
        ('cummin', (S, S, S), (0,), 'dim0', (), [0]),
        ('cummin', (S, S, S), (1,), 'dim1', (), [0]),
        ('cummin', (), (0,), 'dim0_scalar', (), [0]),
        ('cumsum', (S, S, S), (0,), 'dim0', (), [0]),
        ('cumsum', (S, S, S), (1,), 'dim1', (), [0]),
        ('cumsum', (S, S, S), (1,), 'dim1_cast', (), [0], (), ident, {'dtype': torch.float64}),
        ('cumsum', (), (0,), 'dim0_scalar', (), [0]),
        ('cumprod', (S, S, S), (0,)),
        ('cumprod', (S, S, S), (1,), 'dim1', (), [0]),
        ('cumprod', (), (0,), 'scalar'),
        ('cumprod', (torch.tensor(0., requires_grad=True)), (0,), 'scalar_zeros'),
        ('cumprod', prod_zeros(S, [0, 1]), (1,), 'zeros_dim2', (), [0]),
        ('cumprod', prod_zeros(S, [0, 2]), (1,), 'zeros_dim1', (), [0]),
        ('cumprod', prod_zeros(S, [1, 2]), (1,), 'zeros_dim0', (), [0]),
        ('cumprod', prod_zeros(S, [1, 2]), (1,), 'zeros_dim0_cast', (), [0], (), ident, {'dtype': torch.float64}),
        ('log_softmax', (S, S, S), (1, torch.float64,), 'kwarg_dtype_would_break_jit_loader', (True,)),
        ('unfold', (), (0, 1, 1), 'scalar', (), [0]),
        ('unfold', (S, S, S, S), (0, 3, 1), '4d_dim0_step1', (), [0]),
        ('unfold', (S, S, S, S), (1, 3, 1), '4d_dim1_step1', (), [0]),
        ('unfold', (S, S, S, S), (2, 3, 1), '4d_dim2_step1', (), [0]),
        ('unfold', (S, S, S, S), (3, 3, 1), '4d_dim3_step1', (), [0]),
        ('unfold', (S, S, S, S), (0, 3, 2), '4d_dim0_step2', (), [0]),
        ('unfold', (S, S, S, S), (1, 3, 2), '4d_dim1_step2', (), [0]),
        ('unfold', (S, S, S, S), (2, 3, 2), '4d_dim2_step2', (), [0]),
        ('unfold', (S, S, S, S), (3, 3, 2), '4d_dim3_step2', (), [0]),
        ('unfold', (S, S, S, S), (0, 4, 1), '4d_dim0_size4', (), [0]),
        ('unfold', (S, S, S, S), (1, 4, 1), '4d_dim1_size4', (), [0]),
        ('unfold', (S, S, S, S), (2, 4, 1), '4d_dim2_size4', (), [0]),
        ('unfold', (S, S, S, S), (3, 4, 1), '4d_dim3_size4', (), [0]),
        ('unfold', (M,), (0, 3, 1), '1d_step1', (), [0]),
        ('unfold', (M,), (0, 3, 2), '1d_step2', (), [0]),
        ('unfold', (M,), (0, 3, 3), '1d_step3', (), [0]),
        ('unfold', (1000,), (0, 3, 11), '1d_step_gt_size', (), [0]),
        ('unfold', (1000,), (0, 2, 27), '1d_step_gt_size2', (), [0]),
        ('unfold', (10, 10), (0, 1, 2), '2d_step_gt_size', (), [0]),
        ('unfold', (10, 10), (1, 2, 3), '2d_step_gt_size2', (), [0]),
        ('unfold', (10, 10), (1, 2, 2), '2d_step_ge_size2', (), [0]),
        ('unfold', (S, S, S), (2, 3, 2), 'lastdim', (), [0]),
        ('addmm', (S, M), ((S, S), (S, M)), '', (True, ['aten::add', 'aten::mm'])),
        ('addmm', (1,), ((S, S), (S, M)), 'broadcast_lhs', (True, ['aten::add', 'aten::mm'])),
        ('addmm', (S, M), ((S, S), (S, M)), 'coef', (True,), (), (), ident, {'beta': 0.2, 'alpha': 0.6}),
        ('addmm', (1,), ((S, S), (S, M)), 'broadcast_lhs_coef', (True,), (), (), ident, {'beta': 0.2, 'alpha': 0.6}),
        ('addmm', (), ((S, S), (S, M)), 'scalar_broadcast_lhs', (True, ['aten::add', 'aten::mm'])),
        ('addmm', (), ((S, S), (S, M)), 'scalar_broadcast_lhs_coef', (True,), (), (), ident, {'beta': 0.2, 'alpha': 0.6}),
        ('addbmm', (S, M), ((S, S, S), (S, S, M)),),
        ('addbmm', (1,), ((S, S, S), (S, S, M)), 'broadcast_lhs'),
        ('addbmm', (S, M), ((S, S, S), (S, S, M)), 'coef', (), (), (), ident, {'beta': 0.2, 'alpha': 0.6}),
        ('addbmm', (1,), ((S, S, S), (S, S, M)), 'broadcast_lhs_coef', (),
         (), (), ident, {'beta': 0.2, 'alpha': 0.6}),
        ('addbmm', (), ((S, S, S), (S, S, M)), 'scalar_broadcast_lhs'),
        ('addbmm', (), ((S, S, S), (S, S, M)), 'scalar_broadcast_lhs_coef', (), (), (), ident,
         {'beta': 0.2, 'alpha': 0.6}),
        ('baddbmm', (S, S, M), ((S, S, S), (S, S, M)),),
        ('baddbmm', (1,), ((S, S, S), (S, S, M)), 'broadcast_lhs'),
        ('baddbmm', (S, S, M), ((S, S, S), (S, S, M)), 'coef', (), (), (), ident, {'beta': 0.2, 'alpha': 0.6}),
        ('baddbmm', (1,), ((S, S, S), (S, S, M)), 'broadcast_lhs_coef', (),
         (), (), ident, {'beta': 0.2, 'alpha': 0.6}),
        ('baddbmm', (), ((S, S, S), (S, S, M)), 'scalar_broadcast_lhs'),
        ('baddbmm', (), ((S, S, S), (S, S, M)), 'scalar_broadcast_lhs_coef', (), (), (), ident,
         {'beta': 0.2, 'alpha': 0.6}),
        ('addmv', (S,), ((S, M), (M,)),),
        ('addmv', (1,), ((S, M), (M,)), 'broadcast_lhs'),
        ('addmv', (S,), ((S, M), (M,)), 'coef', (), (), (), ident, {'beta': 0.2, 'alpha': 0.6}),
        ('addmv', (1,), ((S, M), (M,)), 'broadcast_lhs_coef', (), (), (), ident, {'beta': 0.2, 'alpha': 0.6}),
        ('addmv', (), ((S, M), (M,)), 'scalar_broadcast_lhs'),
        ('addmv', (), ((S, M), (M,)), 'scalar_broadcast_lhs_coef', (), (), (), ident, {'beta': 0.2, 'alpha': 0.6}),
        ('addr', (S, M), ((S,), (M,)),),
        ('addr', (), ((S,), (M,)), 'broadcast_lhs'),
        ('addr', (S, M), ((S,), (M,)), 'coef', (), (), (), ident, {'beta': 0.2, 'alpha': 0.6}),
        ('addr', (), ((S,), (M,)), 'broadcast_lhs_coef', (), (), (), ident, {'beta': 0.2, 'alpha': 0.6}),
        ('dot', (L,), ((L,),), '', (True,)),
        ('mm', (S, M), ((M, S),), '', (True,)),
        ('bmm', (M, S, M), ((M, M, S),), '', (True,)),
        ('mv', (S, M), ((M,),), '', (True,)),
        ('ger', (S,), ((M,),)),
        ('matmul', (L,), ((L,),), '', (True,)),
        ('matmul', (S, M), ((M,),), "2d_1d", (True,)),
        ('matmul', (M,), ((M, S),), "1d_2d", (True,)),
        ('matmul', (S, M), ((M, S),), "2d_2d", (True,)),
        ('matmul', (S, S, M), ((M,),), "3d_1d", (True,)),
        ('matmul', (S, S, M), ((M, S),), "3d_2d", (True,)),
        ('matmul', (M,), ((S, M, S),), "1d_3d", (True,)),
        ('matmul', (S, M), ((S, M, S),), "2d_3d", (True,)),
        ('matmul', (S, S, M, M), ((S, S, M, S),), "4d_4d", (True,)),
        ('matmul', (S, S, M, M), ((M,),), "4d_1d", (True,)),
        ('matmul', (M,), ((S, S, M, S),), "1d_4d", (True,)),
        ('matrix_power', (S, S), [2], "n=2"),
        ('matrix_power', (S, S, S), [3], "n=3"),
        ('matrix_power', (S, S, S), [1], "n=1"),
        ('matrix_power', (S, S, S), [0], "n=0"),
        ('matrix_power', lambda: random_fullrank_matrix_distinct_singular_value(S), [-1], "n=-1", (),
         NO_ARGS, [skipCPUIfNoLapack, skipCUDAIfNoMagma]),
        ('matrix_power', lambda: random_fullrank_matrix_distinct_singular_value(S), [-3], "n=-3", (),
         NO_ARGS, [skipCPUIfNoLapack, skipCUDAIfNoMagma]),
        ('matrix_power', lambda: random_fullrank_matrix_distinct_singular_value(S, S), [-2], "n=-2", (),
         NO_ARGS, [skipCPUIfNoLapack, skipCUDAIfNoMagma]),
        ('matrix_exp', (S, S), NO_ARGS, "single_matrix"),
        ('matrix_exp', (S, S, S), NO_ARGS, "batch_of_matrices"),
        ('mvlgamma', torch.empty(S,).uniform_(0.5, 1), [1], "p=1"),
        ('mvlgamma', torch.empty(S,).uniform_(1, 2), [2], "p=2"),
        ('mvlgamma', torch.empty(S, S).uniform_(1.5, 3), [3], "p=3"),
        ('mvlgamma', torch.empty(S, S).uniform_(2.5, 5), [5], "p=5"),
        ('addcmul', (S, S), ((S, S), (S, S)), '', (True,)),
        ('addcmul', (S, S), ((S, 1), (1, S)), 'broadcast_rhs', (True,)),
        ('addcmul', (1,), ((S, S, 1), (1, S)), 'broadcast_all', (True,)),
        ('addcmul', (S, S), ((S, S), (S, S)), 'scale', (True,), (), (), ident, {'value': 0.5}),
        ('addcmul', (S, S), ((S, 1), (1, S)), 'scale_broadcast_rhs', (True,), (), (), ident, {'value': 0.5}),
        ('addcmul', (1,), ((S, S, 1), (1, S)), 'scale_broadcast_all', (True,), (), (), ident, {'value': 0.5}),
        ('addcmul', (), ((), ()), 'scalar', (True,)),
        ('addcmul', (S, S), ((), ()), 'scalar_broadcast_rhs', (True,)),
        ('addcmul', (), ((S, S, 1), (1, S)), 'scalar_broadcast_lhs', (True,)),
        ('addcmul', (), ((), ()), 'scalar_scale', (True,), (), (), ident, {'value': 0.5}),
        ('addcmul', (S, S), ((), ()), 'scalar_scale_broadcast_rhs', (True,), (), (), ident, {'value': 0.5}),
        ('addcmul', (), ((S, S, 1), (1, S)), 'scalar_scale_broadcast_lhs', (True,), (), (), ident, {'value': 0.5}),
        ('addcdiv', (S, S), ((S, S), (S, S))),
        ('addcdiv', (S, S), ((S, 1), (1, S)), 'broadcast_rhs'),
        ('addcdiv', (1,), ((S, S, 1), (1, S)), 'broadcast_all'),
        ('addcdiv', (S, S), ((S, S), (S, S)), 'scale', (), (), (), ident, {'value': 0.5}),
        ('addcdiv', (S, S), ((S, 1), (1, S)), 'scale_broadcast_rhs', (), (), (), ident, {'value': 0.5}),
        ('addcdiv', (1,), ((S, S, 1), (1, S)), 'scale_broadcast_all', (), (), (), ident, {'value': 0.5}),
        ('addcdiv', (), ((), ()), 'scalar'),
        ('addcdiv', (S, S), ((), ()), 'scalar_broadcast_rhs'),
        ('addcdiv', (), ((S, S, 1), (1, S)), 'scalar_broadcast_lhs'),
        ('addcdiv', (), ((), ()), 'scalar_scale', (), (), (), ident, {'value': 0.5}),
        ('addcdiv', (S, S), ((), ()), 'scalar_scale_broadcast_rhs', (), (), (), ident, {'value': 0.5}),
        ('addcdiv', (), ((S, S, 1), (1, S)), 'scalar_scale_broadcast_lhs', (), (), (), ident, {'value': 0.5}),
        ('zero_', (S, S, S), NO_ARGS),
        ('zero_', (), NO_ARGS, 'scalar'),
        ('logaddexp', (S, S), ((S, S),)),
        ('logaddexp2', (S, S), ((S, S),)),
        ('logsumexp', (S, S), (1,), '', (True,)),
        ('logsumexp', (), (0,), 'scalar', (True,)),
        ('norm', (S, S), (), 'default'),
        ('norm', (S, S), (2,), '2'),
        ('norm', (S, S), (0,), '0'),
        ('norm', (S, S), (0.5,), '0_5'),
        ('norm', (S, S), (1,), '1'),
        ('norm', (S, S), (3,), '3'),
        ('norm', (S, S), (inf,), 'inf'),
        ('norm', (S, S), (-inf,), '-inf'),
        ('norm', (S, S), ('fro',), 'fro_default'),
        ('norm', (S, S), ('fro', [0, 1],), 'fro'),
        ('norm', (S, S), ('nuc',), 'nuc', (), NO_ARGS, [skipCPUIfNoLapack, skipCUDAIfNoMagma]),
        ('norm', (S, S, S), ('nuc', [1, 2]), 'nuc_batched', (), NO_ARGS, [skipCPUIfNoLapack, skipCUDAIfNoMagma]),
        ('norm', (S, S), (-1,), 'neg_1'),
        ('norm', (S, S), (-2,), 'neg_2'),
        ('norm', (S, S), (-0.5,), 'neg_0_5'),
        ('norm', (S, S), (-1.5,), 'neg_1_5'),
        ('norm', (S, S), (-2, 1,), 'neg_2_2_dim', (), [1]),
        ('norm', (S, S), (-1, 1,), 'neg_1_2_dim', (), [1]),
        ('norm', (S, S), (0, 1,), '0_2_dim', (), [1]),
        ('norm', (S, S), (1, 1,), '1_2_dim', (), [1]),
        ('norm', (S, S), (2, 1,), '2_2_dim', (), [1]),
        ('norm', (S, S), (3, 1,), '3_2_dim', (), [1]),
        ('norm', (S, S), (inf, 1,), 'inf_2_dim'),
        ('norm', torch.rand(S, S, S) + 5e-2, (1.5,), '1_5_default'),
        ('norm', (S, S, S), (2, 1), '2_dim', (), [1]),
        ('norm', (S, S, S), (3, 1), '3_dim', (), [1]),
        ('norm', torch.rand(S, S, S) + 5e-2, (1.5, 1), '1_5_dim', (), [1]),
        ('norm', (S, S, S), (2, 1, True), 'keepdim_2_dim', (), [1]),
        ('norm', (S, S, S), (3, 1, True), 'keepdim_3_dim', (), [1]),
        ('norm', torch.rand(S, S, S) + 5e-2, (1.5, 1, True), 'keepdim_1_5_dim', (), [1]),
        ('norm', (), (2, 0), '2_dim_scalar', (), [1]),
        ('norm', (), (3, 0), '3_dim_scalar', (), [1]),
        ('norm', (), (2, 0, True), 'keepdim_2_dim_scalar', (), [1]),
        ('norm', (), (3, 0, True), 'keepdim_3_dim_scalar', (), [1]),
        ('clone', (S, M, S), NO_ARGS),
        ('clone', (), NO_ARGS, 'scalar'),
        ('contiguous', (S, S), NO_ARGS, '', (True,)),
        ('contiguous', torch.randn(S, S).transpose(0, 1), NO_ARGS, 'not_contiguous', (True,)),
        ('dist', (S, S, S), ((S, S, S),)),
        ('dist', (S, S, S), ((S,),), 'broadcast_rhs'),
        ('dist', (S,), ((S, S, S),), 'broadcast_lhs'),
        ('dist', (S, 1, S), ((S, S),), 'broadcast_all'),
        ('dist', (), ((),), 'scalar'),
        ('dist', (S, S, S), ((),), 'scalar_broadcast_rhs'),
        ('dist', (), ((S, S, S),), 'scalar_broadcast_lhs'),
        ('dist', (S, S, S), ((S, S, S), 4), '4'),
        ('dist', (S, S, S), ((S,), 4), '4_broadcast_rhs'),
        ('dist', (S,), ((S, S, S), 4), '4_broadcast_lhs'),
        ('dist', (S, 1, S), ((S, S), 4), '4_broadcast_all'),
        ('dist', (), ((), 4), 'scalar_4'),
        ('dist', (S, S, S), ((), 4), 'scalar_4_broadcast_rhs'),
        ('dist', (), ((S, S, S), 4), 'scalar_4_broadcast_lhs'),
        ('diag', (M, M), NO_ARGS, '2d'),
        ('diag', (3, 5), NO_ARGS, '2d_wide'),
        ('diag', (3, 5), (2,), '2d_wide_pos'),
        ('diag', (3, 5), (-2,), '2d_wide_neg'),
        ('diag', (5, 3), NO_ARGS, '2d_tall'),
        ('diag', (5, 3), (2,), '2d_tall_pos'),
        ('diag', (5, 3), (-2,), '2d_tall_neg'),
        ('diag', (M,), NO_ARGS, '1d'),
        ('diag', (M, M), (1,), '2d_1'),
        ('diag', (M, M), (2,), '2d_2'),
        ('diag_embed', (S, S), NO_ARGS),
        ('diagonal', (M, M), NO_ARGS, '2d'),
        ('diagonal', (3, 5), NO_ARGS, '2d_wide'),
        ('diagonal', (3, 5), (2,), '2d_wide_pos'),
        ('diagonal', (3, 5), (-2,), '2d_wide_neg'),
        ('diagonal', (5, 3), NO_ARGS, '2d_tall'),
        ('diagonal', (5, 3), (2,), '2d_tall_pos'),
        ('diagonal', (5, 3), (-2,), '2d_tall_neg'),
        ('diagonal', (M, M), (1,), '2d_1'),
        ('diagonal', (M, M), (2,), '2d_2'),
        ('diagonal', (M, M, M), (1, 1, 2), '3d_1'),
        ('diagonal', (M, M, M), (2, 0, 1), '3d_2'),
        ('diagonal', (M, M, M), (-2, 0, 1), '3d_3'),
        ('tril', (M, M), NO_ARGS),
        ('tril', (M, M), (2,), 'idx'),
        ('tril', (S, M, M), NO_ARGS, 'batched'),
        ('tril', (S, M, M), (2,), 'batched_idx'),
        ('tril', (3, 3, S, S), NO_ARGS, 'more_batched'),
        ('triu', (M, M), NO_ARGS),
        ('triu', (M, M), (2,), 'idx'),
        ('triu', (S, M, M), NO_ARGS, 'batched'),
        ('triu', (S, M, M), (2,), 'batched_idx'),
        ('triu', (3, 3, S, S), NO_ARGS, 'more_batched'),
        ('trace', (M, M), NO_ARGS),
        ('cross', (S, 3), ((S, 3),)),
        ('cross', (S, 3, S), ((S, 3, S), 1), 'dim'),
        ('index_select', (S, S, S), (0, index_variable(2, S)), 'dim', (), [0]),
        ('index_select', (), (0, torch.tensor([0], dtype=torch.int64)), 'scalar_mixed_dim', (), [0]),
        ('index_select', (), (0, torch.tensor(0, dtype=torch.int64)), 'scalar_dim', (), [0]),
        ('index_add', (S, S), (0, index_variable(2, S), (2, S)), 'dim', (), [0]),
        ('index_add', (), (0, torch.tensor([0], dtype=torch.int64), (1,)), 'scalar_input_dim', (), [0]),
        ('index_add', (), (0, torch.tensor(0, dtype=torch.int64), ()), 'scalar_all_dim', (), [0]),
        ('index_add', (S, S), (0, index_variable(2, S), (2, S)), 'alert_nondeterministic', (), [0],
            [expectedAlertNondeterministic('index_add_cuda_', 'cuda')]),
        ('index_copy', (S, S), (0, index_perm_variable(2, S), (2, S)), 'dim', (), [0]),
        ('index_copy', (), (0, torch.tensor([0], dtype=torch.int64), (1,)), 'scalar_input_dim', (), [0]),
        ('index_copy', (), (0, torch.tensor(0, dtype=torch.int64), ()), 'scalar_all_dim', (), [0]),
        ('index_fill', (S, S), (0, index_variable(2, S), 2), 'dim', (), [0]),
        ('index_fill', (S, S), (0, index_variable(2, S), ()), 'variable_dim', (), [0]),
        ('index_fill', (S, S), (0, torch.tensor(0, dtype=torch.int64), 2), 'scalar_index_dim', (), [0]),
        ('index_fill', (), (0, torch.tensor([0], dtype=torch.int64), 2), 'scalar_input_dim', (), [0]),
        ('index_fill', (), (0, torch.tensor(0, dtype=torch.int64), 2), 'scalar_both_dim', (), [0]),
        ('inverse', lambda: random_fullrank_matrix_distinct_singular_value(S),
            NO_ARGS, '', (), NO_ARGS, [skipCPUIfNoLapack, skipCUDAIfNoMagma]),
        ('inverse', lambda: random_fullrank_matrix_distinct_singular_value(S, 2, 3),
         NO_ARGS, 'batched', (), NO_ARGS, [skipCPUIfNoLapack, skipCUDAIfNoMagma]),
        ('det', (S, S), NO_ARGS, '', (), NO_ARGS, [skipCPUIfNoLapack, skipCUDAIfNoMagma]),
        ('det', (1, 1), NO_ARGS, '1x1', (), NO_ARGS, [skipCPUIfNoLapack, skipCUDAIfNoMagma]),
        ('det', lambda: random_symmetric_matrix(S), NO_ARGS, 'symmetric', (), NO_ARGS, [skipCPUIfNoLapack, skipCUDAIfNoMagma]),
        ('det', lambda: random_symmetric_psd_matrix(S),
            NO_ARGS, 'symmetric_psd', (), NO_ARGS, [skipCPUIfNoLapack, skipCUDAIfNoMagma]),
        ('det', lambda: random_symmetric_pd_matrix(S),
            NO_ARGS, 'symmetric_pd', (), NO_ARGS, [skipCPUIfNoLapack, skipCUDAIfNoMagma]),
        ('det', lambda: random_square_matrix_of_rank(S, S - 2),
            NO_ARGS, 'dim2_null', (), NO_ARGS, [skipCPUIfNoLapack, skipCUDAIfNoMagma]),
        ('det', lambda: random_square_matrix_of_rank(S, 1), NO_ARGS, 'rank1', (), NO_ARGS, [skipCPUIfNoLapack, skipCUDAIfNoMagma]),
        ('det', lambda: random_square_matrix_of_rank(S, 2), NO_ARGS, 'rank2', (), NO_ARGS, [skipCPUIfNoLapack, skipCUDAIfNoMagma]),
        ('det', lambda: random_fullrank_matrix_distinct_singular_value(S), NO_ARGS,
         'distinct_singular_values', (), NO_ARGS, [skipCPUIfNoLapack, skipCUDAIfNoMagma]),
        ('det', (3, 3, S, S), NO_ARGS, 'batched', (), NO_ARGS, [skipCPUIfNoLapack, skipCUDAIfNoMagma]),
        ('det', (3, 3, 1, 1), NO_ARGS, 'batched_1x1', (), NO_ARGS, [skipCPUIfNoLapack, skipCUDAIfNoMagma]),
        ('det', lambda: random_symmetric_matrix(S, 3),
            NO_ARGS, 'batched_symmetric', (), NO_ARGS, [skipCPUIfNoLapack, skipCUDAIfNoMagma]),
        ('det', lambda: random_symmetric_psd_matrix(S, 3),
            NO_ARGS, 'batched_symmetric_psd', (), NO_ARGS, [skipCPUIfNoLapack, skipCUDAIfNoMagma]),
        ('det', lambda: random_symmetric_pd_matrix(S, 3),
            NO_ARGS, 'batched_symmetric_pd', (), NO_ARGS, [skipCPUIfNoLapack, skipCUDAIfNoMagma]),
        ('det', lambda: random_fullrank_matrix_distinct_singular_value(S, 3, 3), NO_ARGS,
         'batched_distinct_singular_values', (), NO_ARGS, [skipCPUIfNoLapack, skipCUDAIfNoMagma]),
        # For `logdet` and `slogdet`, the function at det=0 is not smooth.
        # We need to exclude tests with det=0 (e.g. dim2_null, rank1, rank2) and use
        # `make_nonzero_det` to make the random matrices have nonzero det. For
        # `logdet`, we also set `make_nonzero_det(matrix, sign=1)` to make the
        # matrix have positive det.
        ('logdet', lambda: make_nonzero_det(torch.randn(S, S), 1),
            NO_ARGS, '', (), NO_ARGS, [skipCPUIfNoLapack, skipCUDAIfNoMagma]),
        ('logdet', lambda: make_nonzero_det(torch.randn(1, 1), 1),
            NO_ARGS, '1x1', (), NO_ARGS, [skipCPUIfNoLapack, skipCUDAIfNoMagma]),
        ('logdet', lambda: make_nonzero_det(random_symmetric_matrix(S), 1), NO_ARGS,
         'symmetric', (), NO_ARGS, [skipCPUIfNoLapack, skipCUDAIfNoMagma]),
        ('logdet', lambda: make_nonzero_det(random_symmetric_pd_matrix(S), 1), NO_ARGS,
         'symmetric_pd', (), NO_ARGS, [skipCPUIfNoLapack, skipCUDAIfNoMagma]),
        ('logdet', lambda: make_nonzero_det(random_fullrank_matrix_distinct_singular_value(S), 1, 0), NO_ARGS,
         'distinct_singular_values', (), NO_ARGS, [skipCPUIfNoLapack, skipCUDAIfNoMagma]),
        ('logdet', lambda: make_nonzero_det(torch.randn(3, 3, S, S), 1),
            NO_ARGS, 'batched', (), NO_ARGS, [skipCPUIfNoLapack, skipCUDAIfNoMagma]),
        ('logdet', lambda: make_nonzero_det(torch.randn(3, 3, 1, 1), 1),
            NO_ARGS, 'batched_1x1', (), NO_ARGS, [skipCPUIfNoLapack, skipCUDAIfNoMagma]),
        ('logdet', lambda: make_nonzero_det(random_symmetric_matrix(S, 3), 1), NO_ARGS,
         'batched_symmetric', (), NO_ARGS, [skipCPUIfNoLapack, skipCUDAIfNoMagma]),
        ('logdet', lambda: make_nonzero_det(random_symmetric_pd_matrix(S, 3), 1), NO_ARGS,
         'batched_symmetric_pd', (), NO_ARGS, [skipCPUIfNoLapack, skipCUDAIfNoMagma]),
        ('logdet', lambda: make_nonzero_det(random_fullrank_matrix_distinct_singular_value(S, 3), 1, 0), NO_ARGS,
         'batched_distinct_singular_values', (), NO_ARGS, [skipCPUIfNoLapack, skipCUDAIfNoMagma]),
        ('slogdet', lambda: make_nonzero_det(torch.randn(1, 1), 1), NO_ARGS,
         '1x1_pos_det', (), NO_ARGS, [skipCPUIfNoLapack, skipCUDAIfNoMagma], itemgetter(1)),
        ('slogdet', lambda: make_nonzero_det(torch.randn(1, 1), -1), NO_ARGS,
         '1x1_neg_det', (), NO_ARGS, [skipCPUIfNoLapack, skipCUDAIfNoMagma], itemgetter(1)),
        ('slogdet', lambda: make_nonzero_det(torch.randn(S, S), 1), NO_ARGS,
         'pos_det', (), NO_ARGS, [skipCPUIfNoLapack, skipCUDAIfNoMagma], itemgetter(1)),
        ('slogdet', lambda: make_nonzero_det(torch.randn(S, S), -1), NO_ARGS,
         'neg_det', (), NO_ARGS, [skipCPUIfNoLapack, skipCUDAIfNoMagma], itemgetter(1)),
        ('slogdet', lambda: make_nonzero_det(random_symmetric_matrix(S)), NO_ARGS,
         'symmetric', (), NO_ARGS, [skipCPUIfNoLapack, skipCUDAIfNoMagma], itemgetter(1)),
        ('slogdet', lambda: random_symmetric_pd_matrix(S), NO_ARGS,
         'symmetric_pd', (), NO_ARGS, [skipCPUIfNoLapack, skipCUDAIfNoMagma], itemgetter(1)),
        ('slogdet', lambda: random_fullrank_matrix_distinct_singular_value(S), NO_ARGS,
         'distinct_singular_values', (), NO_ARGS, [skipCPUIfNoLapack, skipCUDAIfNoMagma], itemgetter(1)),
        ('slogdet', lambda: make_nonzero_det(torch.randn(3, 3, 1, 1), -1), NO_ARGS,
         'batched_1x1_neg_det', (), NO_ARGS, [skipCPUIfNoLapack, skipCUDAIfNoMagma], itemgetter(1)),
        ('slogdet', lambda: make_nonzero_det(torch.randn(3, 3, S, S), 1), NO_ARGS,
         'batched_pos_det', (), NO_ARGS, [skipCPUIfNoLapack, skipCUDAIfNoMagma], itemgetter(1)),
        ('slogdet', lambda: make_nonzero_det(random_symmetric_matrix(S, 3)), NO_ARGS,
         'batched_symmetric', (), NO_ARGS, [skipCPUIfNoLapack, skipCUDAIfNoMagma], itemgetter(1)),
        ('slogdet', lambda: random_symmetric_pd_matrix(S, 3), NO_ARGS,
         'batched_symmetric_pd', (), NO_ARGS, [skipCPUIfNoLapack, skipCUDAIfNoMagma], itemgetter(1)),
        ('slogdet', lambda: random_fullrank_matrix_distinct_singular_value(S, 3), NO_ARGS,
         'batched_distinct_singular_values', (), NO_ARGS, [skipCPUIfNoLapack, skipCUDAIfNoMagma], itemgetter(1)),
        ('svd', lambda: random_fullrank_matrix_distinct_singular_value(S),
            NO_ARGS, '', (), NO_ARGS, [skipCPUIfNoLapack, skipCUDAIfNoMagma]),
        ('svd', lambda: random_fullrank_matrix_distinct_singular_value(S)[:(S - 2)], NO_ARGS,
         'wide', (), NO_ARGS, [skipCPUIfNoLapack, skipCUDAIfNoMagma]),
        ('svd', lambda: random_fullrank_matrix_distinct_singular_value(S)[:, :(S - 2)], NO_ARGS,
         'tall', (), NO_ARGS, [skipCPUIfNoLapack, skipCUDAIfNoMagma]),
        ('svd', lambda: random_fullrank_matrix_distinct_singular_value(S)[:(S - 2)], (False,),
         'wide_all', (), NO_ARGS, [skipCPUIfNoLapack, skipCUDAIfNoMagma], lambda usv: (usv[0], usv[1], usv[2][:, :(S - 2)])),
        ('svd', lambda: random_fullrank_matrix_distinct_singular_value(S)[:, :(S - 2)], (False,),
         'tall_all', (), NO_ARGS, [skipCPUIfNoLapack, skipCUDAIfNoMagma], lambda usv: (usv[0][:, :(S - 2)], usv[1], usv[2])),
        ('svd', lambda: random_fullrank_matrix_distinct_singular_value(M), NO_ARGS,
         'large', (), NO_ARGS, [skipCPUIfNoLapack, skipCUDAIfNoMagma]),
        ('svd', lambda: random_fullrank_matrix_distinct_singular_value(S, 3), NO_ARGS,
         'batched', (), NO_ARGS, [skipCPUIfNoLapack, skipCUDAIfNoMagma]),
        ('svd', lambda: random_fullrank_matrix_distinct_singular_value(S, 3)[..., :(S - 2), :], NO_ARGS,
         'wide_batched', (), NO_ARGS, [skipCPUIfNoLapack, skipCUDAIfNoMagma]),
        ('svd', lambda: random_fullrank_matrix_distinct_singular_value(S, 3)[..., :, :(S - 2)], NO_ARGS,
         'tall_batched', (), NO_ARGS, [skipCPUIfNoLapack, skipCUDAIfNoMagma]),
        ('svd', lambda: random_fullrank_matrix_distinct_singular_value(S, 3, 3)[..., :(S - 2), :], (False,),
         'wide_all_batched', (), NO_ARGS,
         [skipCPUIfNoLapack, skipCUDAIfNoMagma], lambda usv: (usv[0], usv[1], usv[2][..., :, :(S - 2)])),
        ('svd', lambda: random_fullrank_matrix_distinct_singular_value(S, 3, 3)[..., :, :(S - 2)], (False,),
         'tall_all_batched', (), NO_ARGS, [skipCPUIfNoLapack, skipCUDAIfNoMagma],
         lambda usv: (usv[0][..., :, :(S - 2)], usv[1], usv[2])),
        ('qr', (S, S), (False,), 'square_single', (), NO_ARGS, [skipCPUIfNoLapack, skipCUDAIfNoMagma]),
        ('qr', (S, S - 2), (True,), 'tall_single' , (), NO_ARGS, [skipCPUIfNoLapack, skipCUDAIfNoMagma]),
        ('qr', (S - 2, S), (False,), 'wide_single' , (), NO_ARGS, [skipCPUIfNoLapack, skipCUDAIfNoMagma]),
        ('qr', (3, S, S), (False,), 'square_batched', (), NO_ARGS, [skipCPUIfNoLapack, skipCUDAIfNoMagma]),
        ('qr', (3, S, S - 2), (True,), 'tall_batched', (), NO_ARGS, [skipCPUIfNoLapack, skipCUDAIfNoMagma]),
        ('qr', (3, S - 2, S), (True,), 'wide_batched' , (), NO_ARGS, [skipCPUIfNoLapack, skipCUDAIfNoMagma]),
        ('qr', (3, 2, S, S), (False,), 'square_many_batched', (), NO_ARGS, [skipCPUIfNoLapack, skipCUDAIfNoMagma]),
        ('qr', (3, 2, S, S - 2), (True,), 'tall_many_batched', (), NO_ARGS, [skipCPUIfNoLapack, skipCUDAIfNoMagma]),
        ('qr', (3, 2, S - 2, S), (True,), 'wide_many_batched', (), NO_ARGS, [skipCPUIfNoLapack, skipCUDAIfNoMagma]),
        ('solve', (S, S), (random_fullrank_matrix_distinct_singular_value(
            S, silent=True),), '', (), NO_ARGS, [skipCPUIfNoLapack, skipCUDAIfNoMagma]),
        ('solve', (S, S, S), (random_fullrank_matrix_distinct_singular_value(S, S, silent=True),),
         'batched', (), NO_ARGS, [skipCPUIfNoLapack, skipCUDAIfNoMagma]),
        ('solve', (2, 3, S, S), (random_fullrank_matrix_distinct_singular_value(S, 2, 3, silent=True),),
         'batched_dims', (), NO_ARGS, [skipCPUIfNoLapack, skipCUDAIfNoMagma]),
        ('solve', (2, 2, S, S), (random_fullrank_matrix_distinct_singular_value(S, 1, silent=True),),
         'batched_broadcast_A', (), NO_ARGS, [skipCPUIfNoLapack, skipCUDAIfNoMagma]),
        ('solve', (1, S, S), (random_fullrank_matrix_distinct_singular_value(S, 2, 2, silent=True),),
         'batched_broadcast_b', (), NO_ARGS, [skipCPUIfNoLapack, skipCUDAIfNoMagma]),
        ('fill_', (S, S, S), (1,), 'number'),
        ('fill_', (), (1,), 'number_scalar'),
        ('fill_', (S, S, S), ((),), 'variable'),
        ('eq_', (S, S, S), ((S, S, S),)),
        ('eq_', (S, S, S), ((1,),), 'broadcast_rhs'),
        ('eq_', (), ((),), 'scalar'),
        ('eq_', (S, S, S), ((),), 'scalar_broadcast_rhs'),
        ('ne_', (S, S, S), ((S, S, S),)),
        ('ne_', (S, S, S), ((1,),), 'broadcast_rhs'),
        ('ne_', (), ((),), 'scalar'),
        ('ne_', (S, S, S), ((),), 'scalar_broadcast_rhs'),
        ('gt_', (S, S, S), ((S, S, S),)),
        ('gt_', (S, S, S), ((1,),), 'broadcast_rhs'),
        ('gt_', (), ((),), 'scalar'),
        ('gt_', (S, S, S), ((),), 'scalar_broadcast_rhs'),
        ('ge_', (S, S, S), ((S, S, S),)),
        ('ge_', (S, S, S), ((1,),), 'broadcast_rhs'),
        ('ge_', (), ((),), 'scalar'),
        ('ge_', (S, S, S), ((),), 'scalar_broadcast_rhs'),
        ('lt_', (S, S, S), ((S, S, S),)),
        ('lt_', (S, S, S), ((1,),), 'broadcast_rhs'),
        ('lt_', (), ((),), 'scalar'),
        ('lt_', (S, S, S), ((),), 'scalar_broadcast_rhs'),
        ('le_', (S, S, S), ((S, S, S),)),
        ('le_', (S, S, S), ((1,),), 'broadcast_rhs'),
        ('le_', (), ((),), 'scalar'),
        ('le_', (S, S, S), ((),), 'scalar_broadcast_rhs'),
        ('eq_', (S, S, S), (0,), 'pyscalar'),
        ('ne_', (S, S, S), (0,), 'pyscalar'),
        ('gt_', (S, S, S), (0,), 'pyscalar'),
        ('ge_', (S, S, S), (0,), 'pyscalar'),
        ('le_', (S, S, S), (0,), 'pyscalar'),
        ('lt_', (), (0,), 'pyscalar'),
        ('eq_', (), (0,), 'pyscalar_scalar'),
        ('ne_', (), (0,), 'pyscalar_scalar'),
        ('gt_', (), (0,), 'pyscalar_scalar'),
        ('ge_', (), (0,), 'pyscalar_scalar'),
        ('lt_', (), (0,), 'pyscalar_scalar'),
        ('le_', (), (0,), 'pyscalar_scalar'),
        ('permute', (1, 2, 3, 4), (0, 2, 3, 1), '', (True,)),
        ('permute', (1, 2, 3, 4), (0, -2, -1, 1), 'neg_dim', (True,)),
        ('permute', (), (dont_convert(()),), 'scalar', (True,)),
        ('select', (S, S, S), (1, 2), 'dim', (), [0]),
        ('select', (S, S, S), (1, -1), 'wrap_dim', (), [0]),
        ('select', (S,), (0, 2), '1d'),
        ('narrow', (S, S, S), (1, 2, 2), 'dim', (), [0]),
        ('narrow', (S, S, S), (1, 0, 0), 'empty_dim', (), [0]),
        ('squeeze', (S, 1, S, 1), NO_ARGS, '', (True,)),
        ('squeeze', (1, 1, 1, 1), NO_ARGS, 'input_sizes_are_ones', (True,)),
        ('squeeze', (S, 1, S, 1), (1,), '1_dim', (True,), [0]),
        ('squeeze', (S, 1, S, 1), (2,), 'not_1_dim', (True,), [0]),
        ('squeeze', (), (0,), 'scalar', (True,), [0]),
        ('unsqueeze', (S, S, S), (0,), 'first', (True,), [0]),
        ('unsqueeze', (S, S, S), (1,), 'middle', (True,), [0]),
        ('unsqueeze', (S, S, S), (3,), 'last', (True,), [0]),
        ('unsqueeze', (), (0,), 'scalar', (True,), [0]),
        ('chunk', (S, S, S), (2,), '', (True, 'prim::ConstantChunk')),
        ('chunk', (S, S, S), (S, 1), 'dim', (True, 'prim::ConstantChunk'), [1]),
        ('split', (S, S, S), (2,), '', (True,)),
        ('split', (S, S, S), (S, 1), 'dim', (True,), [1]),
        ('split', (S, S, S), ([int(S / 3), S - int(S / 3) * 2, int(S / 3)],), 'size_list',
            (True, 'aten::split_with_sizes')),
        ('split', (S, S, S), ([int(S / 2), S - int(S / 2) * 2, int(S / 2)], 2), 'size_list_dim',
            (True, 'aten::split_with_sizes'), [1]),
        ('split_with_sizes', (S, S, S), ([int(S / 3), S - int(S / 3) * 2, int(S / 3)],), '', (True,)),
        ('split_with_sizes', (S, S, S), ([int(S / 3), S - int(S / 3), 0],), 'size_0', (True, )),
        ('split_with_sizes', (S, S, S), ([int(S / 3), S - int(S / 3) * 2, int(S / 3)],), 'dim', (True, ), [1]),
        ('gather', (M, S), (0, gather_variable((S, S), 1, M, True)), 'dim0', (), [0]),
        ('gather', (M, S), (1, gather_variable((M, S // 2), 0, S, True)), 'dim1', (), [0]),
        ('gather', (), (0, torch.tensor([0], dtype=torch.int64)), 'scalar_input', (), [0]),
        ('gather', (S,), (0, torch.tensor(0, dtype=torch.int64)), 'scalar_index', (), [0]),
        ('gather', (), (0, torch.tensor(0, dtype=torch.int64)), 'scalar_both', (), [0]),
        ('scatter', (M, S), (0, gather_variable((S, S), 1, M), (S, S)), 'dim0', (), [0]),
        ('scatter', (M, S), (1, gather_variable((M, S // 2), 0, S), (M, S // 2)), 'dim1', (), [0]),
        ('scatter', (), (0, torch.tensor(0, dtype=torch.int64), ()), 'scalartensor_all_dim0', (), [0]),
        ('scatter', (), (0, torch.tensor(0, dtype=torch.int64), 2.5), 'scalar_all_dim0', (), [0]),
        ('scatter_add', (M, S), (0, gather_variable((S, S), 1, M), (S, S)), 'dim0', (), [0]),
        ('scatter_add', (M, S), (1, gather_variable((M, S // 2), 0, S), (M, S // 2)), 'dim1', (), [0]),
        ('scatter_add', (), (0, torch.tensor(0, dtype=torch.int64), ()), 'scalar_all_dim0', (), [0]),
        ('scatter_add', (M, S), (0, gather_variable((S, S), 1, M), (S, S)), 'alert_nondeterministic', (), [0],
            [expectedAlertNondeterministic('scatter_add_cuda_kernel', 'cuda')]),
        ('masked_select', (M, M), (mask_not_all_zeros((M, M)),)),
        ('masked_select', (M, M), (mask_not_all_zeros((M,)),), 'broadcast_rhs'),
        ('masked_select', (M,), (mask_not_all_zeros((M, M)),), 'broadcast_lhs'),
        ('masked_select', (M, 1, M), (mask_not_all_zeros((M, M)),),
         'broadcast_all'),
        ('masked_select', (), (torch.tensor(1, dtype=torch.bool),), 'scalar'),
        ('masked_select', (M, M), (torch.tensor(1, dtype=torch.bool),), 'scalar_broadcast_rhs'),
        ('masked_select', (), (mask_not_all_zeros((M, M)),), 'scalar_broadcast_lhs'),
        ('masked_fill', (M, M), (torch.BoolTensor(M, M).bernoulli_(), 10)),
        ('masked_fill', (M, M), (torch.BoolTensor(M, M).bernoulli_(), ()), 'tensor'),
        ('masked_fill', (M,), (torch.BoolTensor(M, M).bernoulli_(), 10), 'broadcast_lhs'),
        ('masked_fill', (M, M), (torch.BoolTensor(M,).bernoulli_(), 10), 'broadcast_rhs'),
        ('masked_fill', (), (torch.tensor(0, dtype=torch.bool).bernoulli_(), 10), 'scalar'),
        ('masked_fill', (), (torch.tensor(0, dtype=torch.bool).bernoulli_(), ()),
         'scalar_variable'),
        ('masked_fill', (M, M), (torch.tensor(0, dtype=torch.bool).bernoulli_(), 10),
         'scalar_broadcast_rhs'),
        ('masked_scatter', (M, M), (torch.BoolTensor(M, M).bernoulli_(), (M, M))),
        ('masked_scatter', (M,), (torch.BoolTensor(M, M).bernoulli_(), (M, M)),
         'broadcast_lhs'),
        ('masked_scatter', (M, M), (torch.BoolTensor(M,).bernoulli_(), (M, M)),
         'broadcast_rhs'),
        ('masked_scatter', (M, M), (bernoulli_scalar(), (M, M)), 'scalar'),
        ('masked_scatter', (M, M), (bernoulli_scalar(), (M, M)),
         'scalar_broadcast_rhs'),
        ('maximum', (S, S), ((S, S),)),
        ('minimum', (S, S), ((S, S),)),
        ('resize_', (S, S, S), (torch.Size([S * S, S])), 'fewer_dims'),
        ('resize_', (), (dont_convert(()),), 'scalar'),
        ('resize_', (), (torch.Size([1, 1, 1])), 'scalar_to_dims'),
        ('resize_as_', (), (non_differentiable(torch.tensor(5.)),), 'scalar'),
        ('resize_as_', (), (non_differentiable(torch.randn((1, 1, 1))),), 'scalar_to_dims'),
        ('resize_as_', (S, S, S), (non_differentiable(torch.randn(S * S, S)),)),
        ('sort', (S, M, S), NO_ARGS),
        ('sort', (S, M, S), (1,), 'dim'),
        ('sort', (S, M, S), (1, True), 'dim_desc'),
        ('sort', (), NO_ARGS, 'scalar'),
        ('sort', (), (0,), 'dim_scalar'),
        ('sort', (), (0, True), 'dim_desc_scalar'),
        ('topk', (S, M, S), (3,)),
        ('topk', (S, M, S), (3, 1), 'dim', (), [1]),
        ('topk', (S, M, S), (3, 1, True), 'dim_desc', (), [1]),
        ('topk', (S, M, S), (3, 1, True, True), 'dim_desc_sort', (), [1]),
        ('topk', (), (1,), 'scalar'),
        ('topk', (), (1, 0), 'dim_scalar', (), [1]),
        ('topk', (), (1, 0, True), 'dim_desc_scalar', (), [1]),
        ('topk', (), (1, 0, True, True), 'dim_desc_sort_scalar', (), [1]),
        ('take', (S, S, S), (torch.LongTensor([[-3, 2], [20, 2]]),)),
        ('take', (S, S, S), (torch.tensor(0, dtype=torch.int64),), 'scalar_index'),
        ('take', (), (torch.LongTensor([0]),), 'scalar_data'),
        ('take', (), (torch.tensor(0, dtype=torch.int64),), 'scalar_both'),
        ('where', (M, M), (mask_not_all_zeros((M, M)), (M, M)), '', (True,)),
        ('where', (M, 1, M), (mask_not_all_zeros((M, M)), (M, M, 1)), 'broadcast_all', (True,)),
        ('where', (), (bernoulli_scalar(), ()), 'scalar', (True,)),
        ('where', (M, 1, M), (bernoulli_scalar(), (M, M, 1)), 'scalar_broadcast_mask', (True,)),
        ('where', (), (mask_not_all_zeros((M, M)), ()), 'scalar_broadcast_non_mask', (True,)),
        ('__getitem__', torch.randn(S, S, S), (dont_convert([1, 2]),)),
        ('__getitem__', torch.randn(S, S, S), (slice(0, 3),), 'slice'),
        ('__getitem__', torch.randn(S, S, S), (dont_convert([slice(0, 3), 1]),), 'slice_index'),
        ('__getitem__', torch.randn(S, S, S), (dont_convert([[0, 2, 3], [1, 3, 3], [0, 0, 2]]),), 'adv_index'),
        ('__getitem__', torch.randn(S, S, S), (dont_convert([[0, 0, 3], [1, 1, 3], [0, 0, 2]]),), 'adv_index_dup'),
        ('__getitem__', torch.randn(S, S, S), (dont_convert([slice(None), slice(None), [0, 3]]),), 'adv_index_end'),
        ('__getitem__', torch.randn(S, S, S), (dont_convert([slice(None), [0, 3], slice(None)]),), 'adv_index_mid'),
        ('__getitem__', torch.randn(S, S, S), (dont_convert([[0, 3], slice(None), slice(None)]),), 'adv_index_beg'),
        ('__getitem__', torch.randn(S, S, S), (dont_convert([[0, 3], [1, 2], slice(None)]),), 'adv_index_comb'),
        ('__getitem__', torch.randn(S, S, S), (dont_convert([[0, 3], ]),), 'adv_index_sub'),
        ('__getitem__', torch.randn(S, S, S), (dont_convert([[0, 3], slice(None)]),), 'adv_index_sub_2'),
        ('__getitem__', torch.randn(S, S, S), (dont_convert([[0, 3], Ellipsis]),), 'adv_index_sub_3'),
        ('__getitem__', torch.randn(S, S, S), (dont_convert([[0, 2, 3], [1, 3, 3],
                                                             torch.LongTensor([0, 0, 2])]),), 'adv_index_var'),
        ('to_sparse', (S, S), (), '', (), (), [], lambda x: x.to_dense()),
    ]

def create_input(call_args, requires_grad=True, non_contiguous=False, call_kwargs=None, dtype=torch.double, device=None):
    if not isinstance(call_args, tuple):
        call_args = (call_args,)

    def map_arg(arg):
        def maybe_non_contig(tensor):
            return tensor if not non_contiguous else make_non_contiguous(tensor)

        if isinstance(arg, torch.Size) or isinstance(arg, dont_convert):
            return arg
        elif isinstance(arg, tuple) and len(arg) == 0:
            var = torch.randn((), dtype=dtype, device=device)
            var.requires_grad = requires_grad
            return var
        elif isinstance(arg, tuple) and not isinstance(arg[0], torch.Tensor):
            return Variable(maybe_non_contig(torch.randn(*arg, dtype=dtype, device=device)), requires_grad=requires_grad)
        # double check casting
        elif isinstance(arg, non_differentiable):
            if isinstance(arg.tensor, torch.Tensor):
                return maybe_non_contig(arg.tensor.to(device=device))
            return maybe_non_contig(arg.tensor.to(device=device))
        elif isinstance(arg, torch.Tensor):
            if arg.dtype == torch.float:
                arg = arg.double()
            if arg.dtype == torch.cfloat:
                arg = arg.to(torch.cdouble)
            if arg.is_complex() != dtype.is_complex:
                raise RuntimeError("User provided tensor is real for a test that runs with complex dtype, ",
                                   "which is not supported for now")
            # NOTE: We do clone() after detach() here because we need to be able to change size/storage of v afterwards
            v = maybe_non_contig(arg).detach().to(device=device).clone()
            v.requires_grad = requires_grad and (v.is_floating_point() or v.is_complex())
            return v
        elif callable(arg):
            return map_arg(arg())
        else:
            return arg
    args_out = tuple(map_arg(arg) for arg in call_args)
    kwargs_out = {k: map_arg(v) for k, v in call_kwargs.items()} if call_kwargs else {}
    return args_out, kwargs_out


def _compare_trilu_indices(
        self, row, col, offset=0, dtype=torch.long, device='cpu'):
    if row == 0 or col == 0:
        # have to handle this separately as tril and triu does not take
        # empty matrix as input
        self.assertEqual(
            torch.empty(0, 2, dtype=dtype, device=device).transpose(0, 1),
            torch.tril_indices(row, col, offset, dtype=dtype, device=device))

        self.assertEqual(
            torch.empty(0, 2, dtype=dtype, device=device).transpose(0, 1),
            torch.triu_indices(row, col, offset, dtype=dtype, device=device))

    else:
        # TODO(#38095): Replace assertEqualIgnoreType. See issue #38095
        self.assertEqualIgnoreType(
            torch.ones(row, col, device='cpu')
                 .tril(offset).nonzero().to(dtype).transpose(0, 1),
            torch.tril_indices(row, col, offset, dtype=dtype, device=device))

        # TODO(#38095): Replace assertEqualIgnoreType. See issue #38095
        self.assertEqualIgnoreType(
            torch.ones(row, col, device='cpu')
                 .tril(offset).nonzero().to(dtype).transpose(0, 1),
            torch.tril_indices(row, col, offset, dtype=dtype, device=device))


def _compare_large_trilu_indices(
        self, row, col, offset=0, dtype=torch.long, device='cpu'):
    l = torch.ones(row, col, dtype=dtype, device='cpu').tril(offset) \
             .nonzero()[-100:-1, :].transpose(0, 1).to(device)
    torch.cuda.empty_cache()

    r = torch.tril_indices(
        row, col, offset, dtype=dtype, device=device)[:, -100:-1]
    self.assertEqual(l, r)
    torch.cuda.empty_cache()

    l = torch.ones(row, col, dtype=dtype, device='cpu').triu(offset) \
             .nonzero()[-100:-1, :].transpose(0, 1).to(device)
    torch.cuda.empty_cache()

    r = torch.triu_indices(
        row, col, offset, dtype=dtype, device=device)[:, -100:-1]
    self.assertEqual(l, r)
    torch.cuda.empty_cache()

# (
#   row
#   col
#   offset (optional)
#   dtype (optional)
# )
tri_tests_args = [
    (1, 1),
    (3, 3),
    (3, 3, 1),
    (3, 3, 2),
    (3, 3, 200),
    (3, 3, -1),
    (3, 3, -2),
    (3, 3, -200),
    (0, 3, 0),
    (0, 3, 1),
    (0, 3, -1),
    (3, 0, 0),
    (3, 0, 1),
    (3, 0, -1),
    (0, 0, 0),
    (0, 0, 1),
    (0, 0, -1),
    (3, 6, 0),
    (3, 6, 1),
    (3, 6, 3),
    (3, 6, 9),
    (3, 6, -1),
    (3, 6, -3),
    (3, 6, -9),
    (6, 3, 0),
    (6, 3, 1),
    (6, 3, 3),
    (6, 3, 9),
    (6, 3, -1),
    (6, 3, -3),
    (6, 3, -9),
    (258, 253, 1, torch.float32),
    (257, 258, 1, torch.float64),
    (258, 258, 1, torch.short),
    (3, 513, 1, torch.long),
    (513, 3, 1, torch.int),
    (513, 0, 1, torch.double),
    (1024, 1024),
    (1024, 1024, 500, torch.float32),
    (1024, 1024, 1023),
    (1024, 1024, -500),
    (1023, 1025),
    (1025, 1023, 1022),
    (1024, 1024, -500),
    (3, 2028),
    (3, 2028, 1),
    (3, 2028, -1),
    (2028, 3),
    (2028, 1),
    (2028, 1, -1)
]

tri_large_tests_args = [
    # Large test cases below are deliberately commented out to speed up CI
    # tests and to avoid OOM error. When modifying implementations of
    # tril_indices and triu_indices, please enable these tests and make sure
    # they pass.
    #
    # (1, 268435455),
    # (5000, 5000),
    # (10000, 10000),
    # (268435455, 1),
    # (134217727, 2, 1),
    # (2, 134217727, 1),
    # (536870901, 1),
    # (1, 536870901),
    # (268435455, 2, 1),
    # (2, 268435455, 1)
]


def run_additional_tri_tests(self, device):
    x = torch.ones(
        3, 3, dtype=torch.long, device=device, layout=torch.strided)
    l = x.tril(0).nonzero().transpose(0, 1)
    u = x.triu(0).nonzero().transpose(0, 1)
    self.assertEqual(l, torch.tril_indices(3, 3, device=device))
    self.assertEqual(
        l, torch.tril_indices(3, 3, device=device, layout=torch.strided))

    self.assertEqual(u, torch.triu_indices(3, 3, device=device))
    self.assertEqual(
        u, torch.triu_indices(3, 3, device=device, layout=torch.strided))

    self.assertRaises(
        RuntimeError,
        lambda: torch.triu_indices(
            1, 1, device=device, layout=torch.sparse_coo))

    self.assertRaises(
        RuntimeError,
        lambda: torch.tril_indices(
            1, 1, device=device, layout=torch.sparse_coo))


def unpack_variables(args):
    if istuple(args):
        return tuple(unpack_variables(elem) for elem in args)
    else:
        return args


EXCLUDE_FUNCTIONAL = {
    'addmm',
    'addmm_',
    'addbmm',
    'baddbmm',
    'addmv',
    'addmv_',
    'addr',
    'addr_',
    'reshape',
    'where'  # argument order
}
EXCLUDE_GRADCHECK = {
}
EXCLUDE_GRADGRADCHECK = {
}
EXCLUDE_GRADGRADCHECK_BY_TEST_NAME = {
    # *det methods uses svd in backward when matrix is not invertible. However,
    # svd backward is unstable unless the matrix has positive distinct singular
    # values. Generated random matrices satisfy this with high probability, but
    # we can't rely on it. So only test gradgrad on invertible test cases and
    # _distinct_singular_values.
    'test_det',
    'test_det_1x1',
    'test_det_symmetric',
    'test_det_symmetric_psd',
    'test_det_dim2_null',
    'test_det_rank1',
    'test_det_rank2',
    'test_det_batched',
    'test_det_batched_1x1',
    'test_det_batched_symmetric',
    'test_det_batched_symmetric_psd',
    # `other` expand_as(self, other) is not used in autograd.
    'test_expand_as',
    'test_logdet',
    'test_logdet_1x1',
    'test_logdet_symmetric',
    'test_logdet_batched',
    'test_logdet_batched_1x1',
    'test_logdet_batched_symmetric',
    'test_slogdet_1x1_neg_det',
    'test_slogdet_neg_det',
    'test_slogdet_symmetric',
    'test_slogdet_batched_1x1_neg_det',
    'test_slogdet_batched_symmetric',
    'test_cdist',
}


def exclude_tensor_method(name, test_name):
    # there are no tensor equivalents for these (inplace or out)
    exclude_all_tensor_method_by_test_name = {
        'test_clamp_min',
        'test_clamp_max',
        'test_clamp_min_scalar',
        'test_clamp_max_scalar',
        'test_slice',
        'test_where',
        'test_where_broadcast_all',
        'test_where_scalar',
        'test_where_scalar_broadcast_mask',
        'test_where_scalar_broadcast_non_mask',
        'test_var_mean_keepdim_dim_1d',
        'test_var_mean_keepdim_dim',
        'test_var_mean_dim_1d',
        'test_var_mean_dim',
        'test_var_mean',
        'test_std_mean_keepdim_dim_1d',
        'test_std_mean_keepdim_dim',
        'test_std_mean_dim_1d',
        'test_std_mean_dim',
        'test_std_mean',
    }
    # there are no out-of-place tensor equivalents for these
    exclude_outplace_tensor_method = {
        'index_add',
        'index_copy',
        'index_fill',
        'masked_fill',
        'masked_scatter',
        'scatter',
        'scatter_add',
        'det',
    }
    if test_name in exclude_all_tensor_method_by_test_name:
        return True
    is_magic_method = name[:2] == '__' and name[-2:] == '__'
    is_inplace = name[-1] == "_" and not is_magic_method
    if not is_inplace and name in exclude_outplace_tensor_method:
        return True
    return False<|MERGE_RESOLUTION|>--- conflicted
+++ resolved
@@ -10,7 +10,7 @@
 from torch.testing import \
     (make_non_contiguous,
      _dispatch_dtypes,
-     floating_types, floating_types_and,
+     floating_types, floating_types_and, floating_types_and_half,
      floating_and_complex_types, floating_and_complex_types_and,
      all_types_and_complex_and)
 from torch.testing._internal.common_device_type import \
@@ -62,6 +62,7 @@
                  dtypesIfCPU=None,  # dtypes this function is expected to work with on CPU
                  dtypesIfCUDA=None,  # dtypes this function is expected to work with on CUDA
                  dtypesIfROCM=None,  # dtypes this function is expected to work with on ROCM
+                 test_inplace_grad=True,  # whether to gradcheck and gradgradcheck the inplace variant
                  skips=tuple(),  # information about which tests to skip
                  decorators=None):  # decorators to apply to generated tests
         # Validates the dtypes are generated from the dispatch-related functions
@@ -82,6 +83,8 @@
         self.method_variant = getattr(torch.Tensor, name) if hasattr(torch.Tensor, name) else None
         inplace_name = name + "_"
         self.inplace_variant = getattr(torch.Tensor, inplace_name) if hasattr(torch.Tensor, name) else None
+
+        self.test_inplace_grad = test_inplace_grad
 
         self.skips = skips
         self.decorators = decorators
@@ -197,7 +200,7 @@
 
 
 
-# Operator database
+# Operator database (sorted alphabetically)
 op_db = [
     # NOTE: CPU complex acos produces incorrect outputs (https://github.com/pytorch/pytorch/issues/42952)
     UnaryUfuncInfo('acos',
@@ -212,6 +215,9 @@
                                 device_type='cpu', dtypes=[torch.cfloat, torch.cdouble]),
                        SkipInfo('TestUnaryUfuncs', 'test_reference_numerics',
                                 dtypes=[torch.cfloat, torch.cdouble], active_if=IS_WINDOWS),
+                       SkipInfo('TestUnaryUfuncs', 'test_reference_numerics',
+                                device_type='cuda', dtypes=[torch.float16],
+                                active_if=TEST_WITH_ROCM),
                        SkipInfo('TestGradients', 'test_fn_grad',
                                 dtypes=[torch.cdouble], active_if=IS_WINDOWS),
                        SkipInfo('TestGradients', 'test_method_grad',
@@ -219,6 +225,46 @@
                        SkipInfo('TestGradients', 'test_inplace_grad',
                                 dtypes=[torch.cdouble], active_if=IS_WINDOWS),
                    )),
+    # NOTE: the derivative for inplace acosh is not implemented
+    UnaryUfuncInfo('acosh',
+                   ref=np.arccosh,
+                   domain=(1, float('inf')),
+                   dtypesIfCPU=floating_types(),
+                   dtypesIfCUDA=floating_types_and_half(),
+                   test_inplace_grad=False),
+    UnaryUfuncInfo('asin',
+                   ref=np.arcsin,
+                   domain=(-1, 1),
+                   decorators=(precisionOverride({torch.bfloat16: 1e-2}),),
+                   skips=(
+                       SkipInfo('TestUnaryUfuncs', 'test_reference_numerics',
+                                device_type='cpu', dtypes=[torch.cfloat, torch.cdouble]),
+                       SkipInfo('TestUnaryUfuncs', 'test_reference_numerics',
+                                device_type='cuda', dtypes=[torch.cfloat, torch.cdouble],
+                                active_if=IS_WINDOWS),
+                   )),
+    # NOTE: derivative for inplace asinh is not implemented
+    UnaryUfuncInfo('asinh',
+                   ref=np.arcsinh,
+                   dtypesIfCPU=floating_types(),
+                   dtypesIfCUDA=floating_types_and_half(),
+                   test_inplace_grad=False),
+    UnaryUfuncInfo('atan',
+                   ref=np.arctan,
+                   decorators=(precisionOverride({torch.bfloat16: 1e-2}),),
+                   skips=(
+                       SkipInfo('TestUnaryUfuncs', 'test_reference_numerics',
+                                device_type='cpu', dtypes=[torch.cfloat, torch.cdouble]),
+                       SkipInfo('TestUnaryUfuncs', 'test_reference_numerics',
+                                device_type='cuda', dtypes=[torch.cfloat, torch.cdouble],
+                                active_if=IS_WINDOWS),
+                   )),
+    UnaryUfuncInfo('atanh',
+                   ref=np.arctanh,
+                   domain=(-1, 1),
+                   dtypesIfCPU=floating_types(),
+                   dtypesIfCUDA=floating_types_and_half(),
+                   test_inplace_grad=False),
     UnaryUfuncInfo('cos',
                    ref=np.cos,
                    dtypesIfCUDA=floating_and_complex_types_and(torch.half, torch.bfloat16),
@@ -241,8 +287,6 @@
                        SkipInfo('TestUnaryUfuncs', 'test_reference_numerics', device_type='cpu',
                                 dtypes=[torch.cfloat, torch.cdouble], active_if=IS_MACOS),
                    )),
-<<<<<<< HEAD
-=======
     UnaryUfuncInfo('log',
                    ref=np.log,
                    domain=(0, float('inf')),
@@ -286,7 +330,6 @@
                    dtypes=all_types_and_complex_and(torch.half, torch.bfloat16),
                    dtypesIfCPU=all_types_and_complex_and(torch.half, torch.bfloat16),
                    dtypesIfCUDA=all_types_and_complex_and(torch.half)),
->>>>>>> 8b898666
     UnaryUfuncInfo('sin',
                    ref=np.sin,
                    handles_large_floats=False,
@@ -298,11 +341,39 @@
                        SkipInfo('TestUnaryUfuncs', 'test_reference_numerics',
                                 dtypes=[torch.float], active_if=TEST_WITH_ROCM),
                    )),
-    UnaryUfuncInfo('neg',
-                   ref=np.negative,
-                   dtypes=all_types_and_complex_and(torch.half, torch.bfloat16),
-                   dtypesIfCPU=all_types_and_complex_and(torch.half, torch.bfloat16),
-                   dtypesIfCUDA=all_types_and_complex_and(torch.half)),
+    UnaryUfuncInfo('sinh',
+                   ref=np.sinh,
+                   dtypesIfCPU=floating_and_complex_types(),
+                   decorators=(precisionOverride({torch.float16: 1e-2}),),
+                   skips=(
+                       SkipInfo('TestUnaryUfuncs', 'test_reference_numerics',
+                                device_type='cpu', dtypes=[torch.cfloat, torch.cdouble],
+                                active_if=(IS_MACOS or IS_WINDOWS)),
+                       SkipInfo('TestUnaryUfuncs', 'test_reference_numerics',
+                                device_type='cuda', dtypes=[torch.cfloat, torch.cdouble],
+                                active_if=IS_WINDOWS),
+                   )),
+    UnaryUfuncInfo('tan',
+                   ref=np.tan,
+                   skips=(
+                       SkipInfo('TestUnaryUfuncs', 'test_reference_numerics',
+                                device_type='cuda', dtypes=[torch.cfloat, torch.cdouble]),
+                       SkipInfo('TestUnaryUfuncs', 'test_reference_numerics',
+                                device_type='cpu', dtypes=[torch.bfloat16]),
+                       SkipInfo('TestUnaryUfuncs', 'test_reference_numerics',
+                                device_type='cpu', dtypes=[torch.cfloat, torch.cdouble],
+                                active_if=(IS_MACOS or IS_WINDOWS)),
+                   )),
+    UnaryUfuncInfo('tanh',
+                   ref=np.tanh,
+                   decorators=(precisionOverride({torch.bfloat16: 1e-2}),),
+                   skips=(
+                       SkipInfo('TestUnaryUfuncs', 'test_reference_numerics',
+                                device_type='cuda', dtypes=[torch.cfloat, torch.cdouble]),
+                       SkipInfo('TestUnaryUfuncs', 'test_reference_numerics',
+                                device_type='cpu', dtypes=[torch.cfloat, torch.cdouble],
+                                active_if=(IS_MACOS or IS_WINDOWS)),
+                   )),
 ]
 
 # Common operator groupings
