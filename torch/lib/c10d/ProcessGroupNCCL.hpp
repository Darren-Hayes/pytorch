#pragma once

#include <list>
#include <mutex>
#include <thread>
#include <unordered_map>

#include <c10d/NCCLUtils.hpp>
#include <c10d/ProcessGroup.hpp>
#include <c10d/Store.hpp>

#include <ATen/cuda/CUDAContext.h>
#include <ATen/cuda/CUDAEvent.h>
#include <c10/core/StreamGuard.h>

namespace c10d {

// Environment variable which controls whether or not wait() is blocking or
// non-blocking.
constexpr const char* NCCL_BLOCKING_WAIT = "NCCL_BLOCKING_WAIT";

// Environment variable which controls whether or not we perform Async Error
// Handling with NCCL.
constexpr const char* NCCL_ASYNC_ERROR_HANDLING = "NCCL_ASYNC_ERROR_HANDLING";

// ProcessGroupNCCL implements NCCL bindings for c10d.
//
// All functions of the class are expected to be called in the same order
// across all processes in the process group.  This is the only way that we
// can guarantee to match up the same calls among all processes.
//
// All NCCL functions provided by this class are asynchronous functions. More
// specifically, each NCCL call is scheduled on a separate CUDA stream that is
// different from the current CUDA stream. This is for the purpose of
// achieving potentially concurrency and better performance. As a result,
// it is the callers' responsibility to make sure that the CUDA stream their
// code works on needs to wait for the NCCL operation from
// this class.
//
// This can be done by calling:
//
// either WorkNCCL::wait() or WorkNCCL::synchronize(), both achieves the same
// functionality and are synonyms.
//
// Also note that WorkNCCL::finishedGPUExecution() is a helper function only
// provided by ProcessGroupNCCL to check if the NCCL operation of WorkNCCL has
// finished execution on the GPU (not just scheduled).
//
// Example on using the NCCL process group
//
//   ProcessGroupNCCL pg(store, rank, size);
//   std::shared_ptr<WorkNCCL> work = pg.allreduce(tensors);
//
//   // At this point, NCCL kernel has already by queued successfully
//   // Now, let current stream wait for the NCCL to finish, this function is
//   // async operation as well
//
//   work->wait()
//
//   // Now continue on other work in the current stream.
class ProcessGroupNCCL : public ProcessGroup {
 public:
  class WorkNCCL : public ProcessGroup::Work,
                   public std::enable_shared_from_this<WorkNCCL> {
   public:
    // Constructor takes a list of CUDA devices
    WorkNCCL(const std::vector<at::Device>& devices);
    virtual ~WorkNCCL();

    // Checks if request has completed. In this specific case of NCCL, it checks
    // if the NCCL operation has completed on the GPU in its own NCCL stream.
    // Non-blocking operation.
    bool isCompleted() override;

    bool isSuccess() const override;

    // Same as calling synchronize() for NCCL work.
    bool wait(std::chrono::milliseconds timeout = kNoTimeout) override;

    void abort() override;

    // Let current stream wait on the completing of the NCCL work
    // Throws on exceptions. Blocking operation, which will wait for work
    // completion.
    void synchronize() override;

    // Synchronize streams by blocking each on the NCCL stream
    void synchronizeStreams();

    // Helper function used in CUDA Stream callbacks to complete WorkNCCL
    // objects and throw exceptions when neeeded.
    void handleNCCLGuard();

    // Helper function that checks if the NCCL kernels have finished
    // execution on the GPUs
    bool finishedGPUExecution();

    // Get a Future object that will be marked as completed internally.
    // It actually returns a FutureNCCL object which is a sub class Future.
    c10::intrusive_ptr<c10::ivalue::Future> getFuture() override;

<<<<<<< HEAD

    std::vector<at::Tensor> result() override;
=======
    // Helper function that sets an exception_ptr on the WorkNCCL object.
    void setException(std::exception_ptr exception_ptr);

    // Helper function that returns True if the WorkNCCL object has timed out
    // and False otherwise.
    bool timedOut();
>>>>>>> daabd759

   protected:
    // The cached list of CUDA devices to operate on
    std::vector<at::Device> devices_;

    // The CUDA events tracking this work item on multiple CUDA devices
    std::shared_ptr<std::vector<at::cuda::CUDAEvent>> cudaEvents_;

    // The NCCL communicators used for this work item.
    std::vector<std::shared_ptr<NCCLComm>> ncclComms_;

    // Tensors used for barrier op
    std::vector<at::Tensor> barrierTensors_;

    // Clone of blockingWait_ from ProcessGroupNCCL.
    bool blockingWait_ = false;

    // Clone of opTimeout_ from ProcessGroupNCCL.
    std::chrono::milliseconds opTimeout_;

    // Time point representing when the work started.
    std::chrono::time_point<std::chrono::steady_clock> workStartTime_;

    // Wrapper method for the static checkForNCCLErrors which can be overridden
    // for tests.
    virtual std::exception_ptr checkForNCCLErrors(
        const std::vector<std::shared_ptr<NCCLComm>>& ncclComms) const;

   private:
    // Helper function for synchronize
    void synchronizeInternal(std::chrono::milliseconds timeout);
    // Checks for NCCL errors and sets an appropriate exception_ptr.
    void checkAndSetException();

    // Checks for NCCL errors and throws an appropriate exception.
    void checkAndThrowException();

    // Just checks whether GPU execution has completed, without modifying
    // exception_ptr.
    bool finishedGPUExecutionInternal() const;

    // Reference to the store so that we can write aborted communicators
    // to the store.
    std::shared_ptr<Store> store_;

    // Store a reference to NCCL collective's outputs to be used by getFuture.
    std::shared_ptr<std::vector<at::Tensor>> outputs_;
    // Store streams that run FutureNCCL then callbacks.
    std::vector<std::shared_ptr<at::cuda::CUDAStream>>
        futureNCCLCallbackStreams_;

    friend class ProcessGroupNCCL;
  };

  // FutureNCCL is a subclass of ivalue's Future. The goal is to use
  // this class in getFuture API of WorkNCCL. This Future is mostly a
  // wrapper to synchronize streams appropriately and it mostly enables
  // the async programming model of CUDA while trying to adhere to the
  // Future interface. FutureNCCL does not support NCCL_BLOCKING_WAIT flag
  // or NCCL's barrier().
  //
  // If created by WorkNCCL's getFuture API, FutureNCCL has a reference to
  // WorkNCCL's cudaEvents, NCCL collective's outputs, device index of
  // outputs' device, and the ProcesGroupNCCL's dedicated
  // futureNCCLCallbackStream for outputs' device that runs all the then
  // callbacks called from this FutureNCCL. Its value is NCCL collective's
  // outputs. FutureNCCL only supports single-process single-device mode where
  // the size of outputs is equal to 1.
  //
  // If created by FutureNCCL's then callback, its value becomes the value of
  // callback() and its cudaEvents will record the NCCL stream that runs that
  // callback. Before invoking the callback, FutureNCCL will synchronize its
  // own cudaEvents with the stream that runs the callback. This design
  // enables synchronizing the appropriate streams and avoids stalling PyTorch's
  // default stream while running the callback. In case of multiple then
  // callbacks, the design will work like a chain such that FutureNCCL n will
  // wait on the cudaEvents from FutureNCCL n - 1. All callbacks are executed on
  // outputs' device's dedicated futureNCCLCallbackStream.
  struct FutureNCCL : at::ivalue::Future {
   public:
    explicit FutureNCCL(
        at::IValue value,
        c10::DeviceIndex deviceIndex,
        std::shared_ptr<std::vector<at::cuda::CUDAEvent>> cudaEvents,
        std::shared_ptr<at::cuda::CUDAStream> futureNCCLCallbackStream)
        : at::ivalue::Future(c10::ListType::create(c10::TensorType::get())),
          value_(std::move(value)),
          deviceIndex_(deviceIndex),
          cudaEvents_(cudaEvents),
          futureNCCLCallbackStream_(futureNCCLCallbackStream) {
      TORCH_INTERNAL_ASSERT(
          cudaEvents_->size() == 1,
          "FutureNCCL only supports single-process single-device mode.");
    }

    // This constructor is used by then callback, it skips setting the value at
    // the beginning. Later, the value will be set using markCompleted with the
    // return value of callback.
    explicit FutureNCCL(
        c10::DeviceIndex deviceIndex,
        std::shared_ptr<std::vector<at::cuda::CUDAEvent>> cudaEvents,
        std::shared_ptr<at::cuda::CUDAStream> futureNCCLCallbackStream)
        : at::ivalue::Future(c10::ListType::create(c10::TensorType::get())),
          deviceIndex_(deviceIndex),
          cudaEvents_(cudaEvents),
          futureNCCLCallbackStream_(futureNCCLCallbackStream) {
      TORCH_INTERNAL_ASSERT(
          cudaEvents_->size() == 1,
          "FutureNCCL only supports single-process single-device mode.");
    }

    // Gets the current stream of the device and synchronizes recorded streams
    // with that. It will return after synchronizing the correct GPU streams to
    // ensure we can have async CUDA execution and it does not wait for the
    // entire operation to complete on GPU.
    void wait() override {
      if (error_) {
        throw *error_;
      }
      auto stream = at::cuda::getCurrentCUDAStream(deviceIndex_);
      (*cudaEvents_)[0].block(stream);
    }

    // If FutureNCCL was created by FutureNCCL::then, its value would be empty
    // initially. FutureNCCL::then will later use this method to set its value
    // to the return value of the callback.
    void markCompleted(at::IValue value) override {
      TORCH_INTERNAL_ASSERT(
          value_.isNone(),
          "Attempting to set value of a FutureNCCL which has a value."
          "FutureNCCL's value was internally set to NCCL collective's "
          "outputs or the return value of the callback.");
      value_ = std::move(value);
    }

    // Just returns FutureNCCL's value after wait returns.
    at::IValue value() override {
      TORCH_INTERNAL_ASSERT(hasValue(), "FutureNCCL's value is None.")
      wait();
      return value_;
    }

    const at::IValue& constValue() override {
      TORCH_INTERNAL_ASSERT(hasValue(), "FutureNCCL's value is None.")
      wait();
      return value_;
    }

    // Adds a callback to FutureNCCL. It invokes the callback inline after
    // synchronizing FutureNCCL's own cudaEvents with the stream that runs
    // this callback. This new FutureNCCL's cudaEvents will record the
    // callback's stream and will have the result value of the callback.
    void addCallback(std::function<void(void)> callback) override {
      (*cudaEvents_)[0].block(*futureNCCLCallbackStream_);
      c10::OptionalStreamGuard streamGuard{
          c10::Stream(*futureNCCLCallbackStream_)};
      callback();
    }

    // Adds a callback to FutureNCCL, and returns another FutureNCCL to hold
    // the return value of the callback and new cudaEvents that recorded the
    // stream that runs this callback.
    c10::intrusive_ptr<Future> then(
        std::function<at::IValue(void)> callback,
        at::TypePtr /* unused */) override {
      // Create a new cudaEvents object of size 1 that will record
      // futureNCCLCallbackStream_ after callback and will be passed to the new
      // FutureNCCL.
      auto thenFutCudaEvents =
          std::make_shared<std::vector<at::cuda::CUDAEvent>>(1);
      // Create a FutureNCCL without setting a value.
      auto fut = c10::make_intrusive<FutureNCCL>(
          deviceIndex_, thenFutCudaEvents, futureNCCLCallbackStream_);

      // Use the dedicated callback stream to run callback.
      // Cannot move capture std::function in lambda, because it cannot deduce
      // the template type for std::function. Hence use std::bind to explicitly
      // specify types.
      addCallback(std::bind(
          [&](std::function<at::IValue(void)> cb) {
            try {
              fut->markCompleted(at::IValue(cb()));
              // In case of chained then callback calls, thenFutCudaEvents
              // records callback's stream.
              (*thenFutCudaEvents)[0].record(*futureNCCLCallbackStream_);
            } catch (const std::exception& e) {
              fut->setError(std::current_exception());
            }
          },
          std::move(callback)));
      return fut;
    }

    // Checks cudaEventQuery with cudaEvents. Returns true if a FutureError was
    // recorded or the entire operation is completed on the GPU.
    bool completed() const override {
      if (error_) {
        return true;
      }
      // Checking the work's corresponding CUDA events' status
      auto ret = cudaEventQuery((*cudaEvents_)[0]);
      return ret != cudaErrorNotReady || ret == cudaSuccess;
    }

    bool hasValue() const override {
      return !value_.isNone();
    }

   private:
    at::IValue value_;
    c10::DeviceIndex deviceIndex_;
    std::shared_ptr<std::vector<at::cuda::CUDAEvent>> cudaEvents_;
    std::shared_ptr<at::cuda::CUDAStream> futureNCCLCallbackStream_;
    c10::optional<FutureError> error_;
  };

  // If you wish to create multiple process groups, each with a potentially
  // different rank and size, you can do so by passing a new store instance
  // to each one. If you have only a single store object, you can
  // use the `c10d::PrefixStore` to derive scoped instances.
  // This is also what the Python API in torch.distributed does.
  //
  // The process group instance keeps a reference to the store because
  // it may be used long after the constructor runs. In fact, the constructor
  // doesn't create any NCCL communicators. A single NCCL communicator can
  // only be used on a specific set of devices, and are therefore created
  // on-demand when a collective runs. If another collective is executed later,
  // against a different set of devices, the process group creates another NCCL
  // communicator. These NCCL communicators are cached and reused if possible.
  //
  ProcessGroupNCCL(
      const std::shared_ptr<Store>& store,
      int rank,
      int size,
      const std::chrono::milliseconds& opTimeout =
          std::chrono::milliseconds(kProcessGroupNCCLOpTimeoutMillis));

  // This constructor includes the deprecated `groupName` argument.
  // If you have existing code that uses the `groupName`, you can replace
  // it by specifying a `c10d::PrefixStore(groupName, store)` for store.
  C10_DEPRECATED ProcessGroupNCCL(
      const std::shared_ptr<Store>& store,
      int rank,
      int size,
      const std::string& groupName,
      const std::chrono::milliseconds& opTimeout =
          std::chrono::milliseconds(kProcessGroupNCCLOpTimeoutMillis))
      : ProcessGroupNCCL(store, rank, size, opTimeout) {}

  virtual ~ProcessGroupNCCL();

  std::shared_ptr<ProcessGroup::Work> broadcast(
      std::vector<at::Tensor>& tensors,
      const BroadcastOptions& opts = BroadcastOptions()) override;

  std::shared_ptr<ProcessGroup::Work> allreduce(
      std::vector<at::Tensor>& tensors,
      const AllreduceOptions& opts = AllreduceOptions()) override;

  std::shared_ptr<ProcessGroup::Work> allreduce_coalesced(
      std::vector<at::Tensor>& tensors,
      const AllreduceCoalescedOptions& opts =
          AllreduceCoalescedOptions()) override;

  std::shared_ptr<ProcessGroup::Work> reduce(
      std::vector<at::Tensor>& tensors,
      const ReduceOptions& opts = ReduceOptions()) override;

  std::shared_ptr<ProcessGroup::Work> allgather(
      std::vector<std::vector<at::Tensor>>& outputTensors,
      std::vector<at::Tensor>& inputTensors,
      const AllgatherOptions& opts = AllgatherOptions()) override;

  std::shared_ptr<ProcessGroup::Work> allgather_base(
      at::Tensor& outputbuffer,
      at::Tensor& inputbuffer,
      const AllgatherOptions& opts = AllgatherOptions()) override;

  std::shared_ptr<ProcessGroup::Work> allgather_coalesced(
      std::vector<std::vector<at::Tensor>>& outputTensorLists,
      std::vector<at::Tensor>& inputTensors,
      const AllgatherOptions& opts = AllgatherOptions()) override;

  std::shared_ptr<ProcessGroup::Work> reduce_scatter(
      std::vector<at::Tensor>& outputTensors,
      std::vector<std::vector<at::Tensor>>& inputTensors,
      const ReduceScatterOptions& opts = ReduceScatterOptions()) override;

  std::shared_ptr<ProcessGroup::Work> barrier(
      const BarrierOptions& opts = BarrierOptions()) override;

  std::shared_ptr<ProcessGroup::Work> alltoall_base(
      at::Tensor& outputTensor,
      at::Tensor& inputTensor,
      std::vector<int64_t>& outputSplitSizes,
      std::vector<int64_t>& inputSplitSizes,
      const AllToAllOptions& opts = AllToAllOptions()) override;

  std::shared_ptr<ProcessGroup::Work> alltoall(
      std::vector<at::Tensor>& outputTensors,
      std::vector<at::Tensor>& inputTensors,
      const AllToAllOptions& opts = AllToAllOptions()) override;

  // Unsupported Ops
  std::shared_ptr<ProcessGroup::Work> gather(
      std::vector<std::vector<at::Tensor>>& outputTensors,
      std::vector<at::Tensor>& inputTensors,
      const GatherOptions& opts = GatherOptions()) override;

  std::shared_ptr<ProcessGroup::Work> scatter(
      std::vector<at::Tensor>& outputTensors,
      std::vector<std::vector<at::Tensor>>& inputTensors,
      const ScatterOptions& opts = ScatterOptions()) override;

  std::shared_ptr<ProcessGroup::Work> send(
      std::vector<at::Tensor>& tensors,
      int dstRank,
      int tag) override;

  std::shared_ptr<ProcessGroup::Work> recv(
      std::vector<at::Tensor>& tensors,
      int srcRank,
      int tag) override;

  std::shared_ptr<ProcessGroup::Work> recvAnysource(
      std::vector<at::Tensor>& tensors,
      int tag) override;

  static const int64_t kProcessGroupNCCLOpTimeoutMillis;

 protected:
  // Helper that broadcasts nccl unique ID to all ranks through the store
  void broadcastUniqueNCCLID(ncclUniqueId* ncclID);

  // Helper that either looks up the cached NCCL communicators or creates
  // a new set of NCCL communicators as a cache entry
  std::vector<std::shared_ptr<NCCLComm>>& getNCCLComm(
      const std::string& devicesKey,
      const std::vector<at::Device>& devices);

  // Wrapper method which can be overridden for tests.
  virtual std::exception_ptr checkForNCCLErrors(
      const std::vector<std::shared_ptr<NCCLComm>>& ncclComms);

  virtual std::shared_ptr<ProcessGroupNCCL::WorkNCCL> initWork(
      std::vector<at::Device> devices);

 private:
  // Helper that encapsulates work shared across all collective communication
  // primitives.  The callbacks have the following signatures:
  //
  //    ncclResult_t fn(at::Tensor& input, at::Tensor& output,
  //                    ncclComm_t, at::cuda::CUDAStream&);
  //    void {pre,post}(std::vector<at::cuda::CUDAStream&>);
  template <typename Fn>
  std::shared_ptr<ProcessGroup::Work> collective(
      std::vector<at::Tensor>& input,
      std::vector<at::Tensor>& output,
      Fn fn);
  template <typename Fn, typename PreProcess, typename PostProcess>
  std::shared_ptr<ProcessGroup::Work> collective(
      std::vector<at::Tensor>& input,
      std::vector<at::Tensor>& output,
      Fn fn,
      PreProcess pre,
      PostProcess post);

  // Checks for NCCL errors on each of the communicators and returns an
  // appropriate exception_ptr (nullptr if no errors).
  static std::exception_ptr checkForNCCLErrorsInternal(
      const std::vector<std::shared_ptr<NCCLComm>>& ncclComms);

  // Function that runs as part of a separate thread and checks for errors on
  // NCCL communicators. We need a separate thread to check for NCCL errors
  // since we can't rely on the user calling certain methods like wait(),
  // isCompleted() etc. to detect and remediate errors. In addition to this, we
  // need a mechanism to safely abort and remove NCCL communicators from our
  // cache. This can be done cleanly by having a thread for the ProcessGroupNCCL
  // class. Attempting to modify the communicator cache from the WorkNCCL class
  // might run into issues with object lifetime since the ProcessGroupNCCL
  // object might get destroyed before the WorkNCCL object.
  void ncclCommWatchdog();

  void ncclCommWatchdogInternal();

  // Reads the NCCL_BLOCKING_WAIT environment variable and sets blockingWait_
  // accordingly.
  void parseNcclBlockingWait();

  // Reads the NCCL_ASYNC_ERROR_HANDLING environment variable and sets asyncErrorHandling_
  // accordingly.
  void parseNcclAsyncErrorHandling();

  void workCleanupLoop();

 protected:
  static const int64_t kWatchdogThreadSleepMillis;
  static const int64_t kWorkCleanupThreadSleepMillis;

  // The store is used to broadcast the NCCL unique ID of rank 0.
  std::shared_ptr<Store> store_;

  // The number of NCCL communicators that have been created during
  // the lifetime of this process group. This sequence number is
  // used to scope keys used in the store.
  uint64_t ncclCommCounter_{0};

  // The NCCL communicator that the process group has cached.
  // The key is a list of GPU devices that an operation is operating on
  // The GPU devices are stored in a device sequence and the cache NCCL
  // communicator is associated with this GPU device sequence
  //
  // e.g. If the process group op only uses device 0, then the value of
  // the used device string stored (value of the hashmap) would be "0".
  //
  //      If the process group op uses device 0 - 7 and the each tensor of the
  //      input tensor list is on device, 0, 1, 2, 3, 4, 5, 6, 7 separately,
  //      then the value of the used device string (key) stored would be
  //      "0,1,2,3,4,5,6,7"
  //
  //      If the process group op uses device 0 - 7 and the each tensor of the
  //      input tensor list is on device, 0, 4, 5, 6, 7, 1, 2, 3 separately,
  //      then the value of the used device string stored would be
  //      "0,4,5,6,7,1,2,3"
  //
  //      Note that the order of the device for the tensor list matters.
  std::unordered_map<std::string, std::vector<std::shared_ptr<NCCLComm>>>
      devNCCLCommMap_;

  // Map from ncclUniqueId to appropriate communicator.
  std::unordered_map<std::string, std::vector<std::shared_ptr<NCCLComm>>>
      ncclIdToCommMap_;

  // Mutex to guard maps like devNCCLCommMap_ and ncclIdToCommMap_.
  std::mutex mutex_;

  // Watchdog thread which looks for errors on the cached NCCL communicators.
  std::thread ncclCommWatchdogThread_;

  // Whether or not we should terminate the watchdog and workCleanup threads.
  std::atomic<bool> terminateProcessGroup_;

  // Condition variable to control how long the watchdog thread waits.
  std::condition_variable watchdogCV_;

  // Mutex for watchdog.
  std::mutex watchdogCVMutex_;

  // Thread that removes NCCL Work upon timeout
  std::thread workCleanupThread_;

  // Mutex to Guard workList_
  std::mutex workListMutex_;

  // Condition Variable for timeout thread sleep
  std::condition_variable workListCV_;

  // Vector to Store WorkNCCL pointers
  std::list<std::shared_ptr<ProcessGroupNCCL::WorkNCCL>> workList_;

  // Add Work Pointer to workVector
  void workEnqueue(std::shared_ptr<ProcessGroupNCCL::WorkNCCL>);

  // The CUDA steams used by NCCL kernels
  std::unordered_map<std::string, std::vector<at::cuda::CUDAStream>>
      ncclStreams_;

  // The CUDA events used to sync NCCL streams
  std::unordered_map<std::string, std::vector<at::cuda::CUDAEvent>> ncclEvents_;

  // Device Indexes used for all collectives in this group
  std::set<int> usedDeviceIdxs_;

  // map from the key: "group name + pg counter (ID)" to the
  // unique NCCL ID count. This needs to be group and pg specific
  //
  // For each process group, we need a uniform unique NCCL ID counter to ensure
  // that NCCL operation in this process group can be completed successfully.
  // Since each process group ID belongs to a group name, the key to this map
  // is a combination of group name and ProcessGroupNCCL ID.
  static std::unordered_map<std::string, ssize_t> pgUniqueNCCLIDCnt_;

  // map from group name to the pg counter (ID) within that group
  //
  // For each group with the "group name" (which is the key), we need to
  // keep track of a unique process group ID when creating a new
  // ProcessGroupNCCL for this "group name". Therefore, the value of this
  // map keeps the unique ProcessGroupNCCL's ID for a specific group with
  // the "group name". The reason we need a per-group process group ID counter
  // is that different group can have different ranks and we need ensure that
  // each group has its own uniform process group ID for all its ranks.
  static std::unordered_map<std::string, ssize_t> processGroupCounterMap_;

  // Whether or not wait() and synchronize() are blocking operations that wait
  // for the operation to complete.
  bool blockingWait_ = false;

  // Whether ot not the workCleanupThread is used to perform async error
  // handling.
  bool asyncErrorHandling_ = false;

  // Timeout for operations. This is only used when blockingWait_ is enabled.
  std::chrono::milliseconds opTimeout_;

  // Set of communicators that this process group has aborted and their
  // ncclUniqueId has been written to the store. We don't need a lock
  // for this map since only the watchdog thread accesses this set. The
  // set contains the string representation of ncclUniqueId.
  std::unordered_set<std::string> abortedComms_;

  // Dedicated CUDA stream for each available device that runs FutureNCCL then
  // callbacks.
  std::vector<std::shared_ptr<at::cuda::CUDAStream>> futureNCCLCallbackStreams_;
};

} // namespace c10d<|MERGE_RESOLUTION|>--- conflicted
+++ resolved
@@ -99,17 +99,14 @@
     // It actually returns a FutureNCCL object which is a sub class Future.
     c10::intrusive_ptr<c10::ivalue::Future> getFuture() override;
 
-<<<<<<< HEAD
-
-    std::vector<at::Tensor> result() override;
-=======
     // Helper function that sets an exception_ptr on the WorkNCCL object.
     void setException(std::exception_ptr exception_ptr);
 
     // Helper function that returns True if the WorkNCCL object has timed out
     // and False otherwise.
     bool timedOut();
->>>>>>> daabd759
+
+    std::vector<at::Tensor> result() override;
 
    protected:
     // The cached list of CUDA devices to operate on
