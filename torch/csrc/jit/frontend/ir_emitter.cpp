--- conflicted
+++ resolved
@@ -3099,27 +3099,19 @@
     TORCH_INTERNAL_ASSERT(returns.size() == 1);
     TypePtr output_type = nullptr;
     if (rpc_op == prim::rpc_async) {
-<<<<<<< HEAD
-      output_type = FutureType::create(returns[0].type());
-    } else if (rpc_op == prim::rpc_remote) {
-      output_type = RRefType::create(returns[0].type());
-    } else {
-      output_type = returns[0].type();
-    }
-    rpc_node_output->setType(output_type);
-
-=======
       // rpc_async returns FutureType of the functionSchema's return type
       output_type = FutureType::create(returns[0].type());
     } else if (rpc_op == prim::rpc_sync) {
       // rpc_sync returns the functionSchema's return type
       output_type = returns[0].type();
+    } else if (rpc_op == prim::rpc_remote) {
+      // rpc_remote returns RRefType of the functionSchema's return type
+      output_type = RRefType::create(returns[0].type());
     } else {
       throw ErrorReport(apply)
           << rpc_op.toDisplayString() << " is not supported in TorchScript!'";
     }
     rpc_node_output->setType(output_type);
->>>>>>> 0565576a
     return std::make_shared<SimpleValue>(rpc_node_output);
   }
 
