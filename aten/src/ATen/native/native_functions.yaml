# See README.md in this directory for more guidance

# *********NB: _cast_* operators are DEPRECATED and will be removed
# eventually. These were previously used before TorchScript IR supported
# representing ScalarType's. They are now superseded by usage of
# `aten::to()`. The ops remain here for backward compatibility purposes.

# DEPRECATED. DO NOT USE
- func: _cast_Byte(Tensor self, bool non_blocking=False) -> Tensor
  use_c10_dispatcher: full
  variants: function

# DEPRECATED. DO NOT USE
- func: _cast_Char(Tensor self, bool non_blocking=False) -> Tensor
  use_c10_dispatcher: full
  variants: function

# DEPRECATED. DO NOT USE
- func: _cast_Double(Tensor self, bool non_blocking=False) -> Tensor
  use_c10_dispatcher: full
  variants: function

# DEPRECATED. DO NOT USE
- func: _cast_Float(Tensor self, bool non_blocking=False) -> Tensor
  use_c10_dispatcher: full
  variants: function

# DEPRECATED. DO NOT USE
- func: _cast_Int(Tensor self, bool non_blocking=False) -> Tensor
  use_c10_dispatcher: full
  variants: function

# DEPRECATED. DO NOT USE
- func: _cast_Long(Tensor self, bool non_blocking=False) -> Tensor
  use_c10_dispatcher: full
  variants: function

# DEPRECATED. DO NOT USE
- func: _cast_Short(Tensor self, bool non_blocking=False) -> Tensor
  use_c10_dispatcher: full
  variants: function

# DEPRECATED. DO NOT USE
- func: _cast_Half(Tensor self, bool non_blocking=False) -> Tensor
  use_c10_dispatcher: full
  variants: function

# Computes the gradient of current tensor w.r.t. graph leaves.
- func: backward(Tensor self, Tensor? gradient=None, bool? retain_graph=None, bool create_graph=False) -> ()
  manual_kernel_registration: True
  variants: method

# DEPRECATED. Sets the tensor data held by this `Variable` to be the same as
# `new_data`.  It requires that `new_data` and `Variable` have compatible tensor
# type, by checking `_has_compatible_shallow_copy_type(this, new_data)`.
#
# This function is deprecated because it doesn't really make sense in a world
# where Variables *are* Tensors (as opposed to them containing tensors, which
# is what the previous interpretation was.)
- func: set_data(Tensor(a!) self, Tensor new_data) -> ()
  use_c10_dispatcher: full
  manual_kernel_registration: True
  variants: method

- func: data(Tensor self) -> Tensor
  use_c10_dispatcher: full
  manual_kernel_registration: True
  variants: method

# True if this `Variable` is a leaf and thus does not have a `grad_fn`.
- func: is_leaf(Tensor self) -> bool
  use_c10_dispatcher: full
  manual_kernel_registration: True
  variants: method

# Returns the output index of this variable from the forward operation that
# produced it.  Conversely, it returns the input index of the gradient `Node` to
# which this `Variable` is connected (because in the gradient computation,
# inputs and outputs switch meaning).  For example:
#
#   y0, y1, y2 = f(x)
#   assert y0.output_nr == 0
#   assert y1.output_nr == 1
#   assert y2.output_nr == 2
#
- func: output_nr(Tensor self) -> int
  use_c10_dispatcher: full
  manual_kernel_registration: True
  variants: method

- func: _version(Tensor self) -> int
  use_c10_dispatcher: full
  manual_kernel_registration: True
  variants: method

- func: requires_grad_(Tensor(a!) self, bool requires_grad=True) -> Tensor(a!)
  manual_kernel_registration: True
  variants: method

# Enables .grad attribute for non-leaf Tensors.
- func: retain_grad(Tensor(a!) self) -> ()
  use_c10_dispatcher: full
  manual_kernel_registration: True
  variants: method

- func: rename_(Tensor(a!) self, Dimname[]? names) -> Tensor(a!)
  variants: method

- func: rename(Tensor(a) self, Dimname[]? names) -> Tensor(a)
  variants: method

- func: align_to(Tensor(a) self, Dimname[] names) -> Tensor(a)
  variants: method

- func: align_to.ellipsis_idx(Tensor(a) self, Dimname[] order, int ellipsis_idx) -> Tensor(a)
  variants: method

- func: align_as(Tensor self, Tensor other) -> Tensor
  use_c10_dispatcher: full
  variants: method

- func: align_tensors(Tensor[] tensors) -> Tensor[]
  use_c10_dispatcher: full

- func: refine_names(Tensor(a) self, Dimname[] names) -> Tensor(a)
  variants: method

- func: unflatten.Dimname(Tensor self, Dimname dim, int[] sizes, Dimname[] names) -> Tensor
  variants: method

- func: unflatten.int(Tensor self, int dim, int[] sizes, Dimname[] names) -> Tensor
  variants: method

- func: _use_cudnn_ctc_loss(Tensor log_probs, Tensor targets, int[] input_lengths, int[] target_lengths, int blank) -> bool
  use_c10_dispatcher: full
  dispatch:
    CUDA: _use_cudnn_ctc_loss

- func: _cudnn_ctc_loss(Tensor log_probs, Tensor targets, int[] input_lengths, int[] target_lengths, int blank, bool deterministic, bool zero_infinity) -> (Tensor, Tensor)
  use_c10_dispatcher: full
  dispatch:
    CUDA: _cudnn_ctc_loss

- func: _use_cudnn_rnn_flatten_weight() -> bool
  use_c10_dispatcher: full

- func: _cudnn_rnn_flatten_weight(Tensor[] weight_arr, int weight_stride0, int input_size, int mode, int hidden_size, int num_layers, bool batch_first, bool bidirectional) -> Tensor
  use_c10_dispatcher: full
  dispatch:
    CUDA: _cudnn_rnn_flatten_weight

- func: _cudnn_rnn(Tensor input, Tensor[] weight, int weight_stride0, Tensor? weight_buf, Tensor hx, Tensor? cx, int mode, int hidden_size, int num_layers, bool batch_first, float dropout, bool train, bool bidirectional, int[] batch_sizes, Tensor? dropout_state) -> (Tensor, Tensor, Tensor, Tensor, Tensor)
  dispatch:
    CUDA: _cudnn_rnn

- func: _cudnn_rnn_backward(Tensor input, Tensor[] weight, int weight_stride0, Tensor weight_buf, Tensor hx, Tensor? cx, Tensor output, Tensor? grad_output, Tensor? grad_hy, Tensor? grad_cy, int mode, int hidden_size, int num_layers, bool batch_first, float dropout, bool train, bool bidirectional, int[] batch_sizes, Tensor? dropout_state, Tensor reserve, bool[4] output_mask) -> (Tensor, Tensor, Tensor, Tensor[])
  dispatch:
    CUDA: _cudnn_rnn_backward

- func: _cudnn_init_dropout_state(float dropout, bool train, int dropout_seed, *, ScalarType dtype, Layout layout, Device device, bool pin_memory=False) -> Tensor
  dispatch:
    CUDA: _cudnn_init_dropout_state

- func: _debug_has_internal_overlap(Tensor self) -> int
  use_c10_dispatcher: full
  variants: function

- func: _fused_dropout(Tensor self, float p, Generator? generator=None) -> (Tensor, Tensor)
  variants: function
  dispatch:
     CUDA: fused_dropout_cuda

- func: _masked_scale(Tensor self, Tensor mask, float scale) -> Tensor
  use_c10_dispatcher: full
  variants: function
  dispatch:
     CUDA: masked_scale_cuda

- func: _sobol_engine_draw(Tensor quasi, int n, Tensor sobolstate, int dimension, int num_generated, ScalarType? dtype) -> (Tensor, Tensor)

- func: _sobol_engine_ff_(Tensor(a!) self, int n, Tensor sobolstate, int dimension, int num_generated) -> Tensor(a!)

- func: _sobol_engine_scramble_(Tensor(a!) self, Tensor ltm, int dimension) -> Tensor(a!)

- func: _sobol_engine_initialize_state_(Tensor(a!) self, int dimension) -> Tensor(a!)

- func: _reshape_from_tensor(Tensor self, Tensor shape) -> Tensor
  use_c10_dispatcher: full

- func: _shape_as_tensor(Tensor self) -> Tensor
  use_c10_dispatcher: full

- func: dropout(Tensor input, float p, bool train) -> Tensor
  use_c10_dispatcher: full

- func: dropout_(Tensor(a!) self, float p, bool train) -> Tensor(a!)

- func: feature_dropout(Tensor input, float p, bool train) -> Tensor
  use_c10_dispatcher: full

- func: feature_dropout_(Tensor(a!) self, float p, bool train) -> Tensor(a!)

- func: alpha_dropout(Tensor input, float p, bool train) -> Tensor
  use_c10_dispatcher: full

- func: alpha_dropout_(Tensor(a!) self, float p, bool train) -> Tensor(a!)

- func: feature_alpha_dropout(Tensor input, float p, bool train) -> Tensor
  use_c10_dispatcher: full

- func: feature_alpha_dropout_(Tensor(a!) self, float p, bool train) -> Tensor(a!)

- func: abs(Tensor self) -> Tensor
  use_c10_dispatcher: full
  variants: function, method

- func: abs_(Tensor(a!) self) -> Tensor(a!)
  variants: function, method

- func: abs.out(Tensor self, *, Tensor(a!) out) -> Tensor(a!)

- func: absolute(Tensor self) -> Tensor
  use_c10_dispatcher: full
  variants: function, method
  dispatch:
    CPU: abs
    CUDA: abs

- func: absolute_(Tensor(a!) self) -> Tensor(a!)
  variants: function, method
  dispatch:
    CPU: abs_
    CUDA: abs_

- func: absolute.out(Tensor self, *, Tensor(a!) out) -> Tensor(a!)
  dispatch:
    CPU: abs_out
    CUDA: abs_out

- func: angle(Tensor self) -> Tensor
  use_c10_dispatcher: full
  variants: function, method

- func: angle.out(Tensor self, *, Tensor(a!) out) -> Tensor(a!)

- func: real(Tensor self) -> Tensor
  use_c10_dispatcher: full
  variants: function

- func: imag(Tensor self) -> Tensor
  use_c10_dispatcher: full
  variants: function

- func: conj(Tensor self) -> Tensor
  use_c10_dispatcher: full
  variants: function, method

- func: conj.out(Tensor self, *, Tensor(a!) out) -> Tensor(a!)

- func: acos(Tensor self) -> Tensor
  use_c10_dispatcher: full
  variants: function, method

- func: acos_(Tensor(a!) self) -> Tensor(a!)
  variants: function, method

- func: acos.out(Tensor self, *, Tensor(a!) out) -> Tensor(a!)

- func: avg_pool1d(Tensor self, int[1] kernel_size, int[1] stride=[], int[1] padding=0, bool ceil_mode=False, bool count_include_pad=True) -> Tensor
  use_c10_dispatcher: full

- func: adaptive_avg_pool1d(Tensor self, int[1] output_size) -> Tensor
  use_c10_dispatcher: full

# Return: (Tensor output, Tensor indices)
- func: adaptive_max_pool1d(Tensor self, int[1] output_size) -> (Tensor, Tensor)
  use_c10_dispatcher: full

- func: add.Tensor(Tensor self, Tensor other, *, Scalar alpha=1) -> Tensor
  use_c10_dispatcher: full
  variants: function, method
  dispatch:
    CPU: add
    CUDA: add
    SparseCPU: add_sparse
    SparseCUDA: add_sparse
    MkldnnCPU: mkldnn_add
    Vulkan: vulkan_add

- func: add_.Tensor(Tensor(a!) self, Tensor other, *, Scalar alpha=1) -> Tensor(a!)
  variants: method
  dispatch:
    CPU: add_
    CUDA: add_
    SparseCPU: add_sparse_
    SparseCUDA: add_sparse_
    MkldnnCPU: mkldnn_add_

- func: add.out(Tensor self, Tensor other, *, Scalar alpha=1, Tensor(a!) out) -> Tensor(a!)
  dispatch:
    CPU: add_out
    CUDA: add_out
    SparseCPU: add_out_sparse_cpu
    SparseCUDA: add_out_sparse_cuda
    MkldnnCPU: mkldnn_add_out

# For C++ only, until we have conversion from C++ numbers to Tensor
- func: add.Scalar(Tensor self, Scalar other, Scalar alpha=1) -> Tensor
  use_c10_dispatcher: full
  variants: function, method

- func: add_.Scalar(Tensor(a!) self, Scalar other, Scalar alpha=1) -> Tensor(a!)
  variants: method

- func: addmv(Tensor self, Tensor mat, Tensor vec, *, Scalar beta=1, Scalar alpha=1) -> Tensor
  use_c10_dispatcher: full
  variants: function, method

- func: addmv_(Tensor(a!) self, Tensor mat, Tensor vec, *, Scalar beta=1, Scalar alpha=1) -> Tensor(a!)
  variants: function, method

- func: addmv.out(Tensor self, Tensor mat, Tensor vec, *, Scalar beta=1, Scalar alpha=1, Tensor(a!) out) -> Tensor(a!)

- func: _addmv_impl_(Tensor(a!) self, Tensor self2, Tensor mat, Tensor vec, *, Scalar beta=1, Scalar alpha=1) -> Tensor(a!)
  dispatch:
    CPU: addmv_impl_cpu
    CUDA: addmv_impl_cuda

- func: addr(Tensor self, Tensor vec1, Tensor vec2, *, Scalar beta=1, Scalar alpha=1) -> Tensor
  use_c10_dispatcher: full
  variants: function, method

- func: addr_(Tensor(a!) self, Tensor vec1, Tensor vec2, *, Scalar beta=1, Scalar alpha=1) -> Tensor(a!)
  variants: method

- func: addr.out(Tensor self, Tensor vec1, Tensor vec2, *, Scalar beta=1, Scalar alpha=1, Tensor(a!) out) -> Tensor(a!)

- func: affine_grid_generator(Tensor theta, int[] size, bool align_corners) -> Tensor
  use_c10_dispatcher: full
  variants: function

- func: affine_grid_generator_backward(Tensor grad, int[] size, bool align_corners) -> Tensor
  use_c10_dispatcher: full
  variants: function

- func: all.dim(Tensor self, int dim, bool keepdim=False) -> Tensor
  use_c10_dispatcher: full
  variants: function, method

- func: all.out(Tensor self, int dim, bool keepdim=False, *, Tensor(a!) out) -> Tensor(a!)

- func: all.dimname(Tensor self, Dimname dim, bool keepdim=False) -> Tensor
  variants: function, method

- func: all.dimname_out(Tensor self, Dimname dim, bool keepdim=False, *, Tensor(a!) out) -> Tensor(a!)

- func: allclose(Tensor self, Tensor other, float rtol=1e-05, float atol=1e-08, bool equal_nan=False) -> bool
  use_c10_dispatcher: full
  variants: function, method

- func: any.dim(Tensor self, int dim, bool keepdim=False) -> Tensor
  use_c10_dispatcher: full
  variants: function, method

- func: any.out(Tensor self, int dim, bool keepdim=False, *, Tensor(a!) out) -> Tensor(a!)

- func: any.dimname(Tensor self, Dimname dim, bool keepdim=False) -> Tensor
  variants: function, method

- func: any.dimname_out(Tensor self, Dimname dim, bool keepdim=False, *, Tensor(a!) out) -> Tensor(a!)

- func: arange(Scalar end, *, ScalarType? dtype=None, Layout? layout=None, Device? device=None, bool? pin_memory=None) -> Tensor

- func: arange.start(Scalar start, Scalar end, *, ScalarType? dtype=None, Layout? layout=None, Device? device=None, bool? pin_memory=None) -> Tensor

- func: arange.start_step(Scalar start, Scalar end, Scalar step, *, ScalarType? dtype=None, Layout? layout=None, Device? device=None, bool? pin_memory=None) -> Tensor

- func: arange.out(Scalar end, *, Tensor(a!) out) -> Tensor(a!)

- func: arange.start_out(Scalar start, Scalar end, Scalar step=1, *, Tensor(a!) out) -> Tensor(a!)
  dispatch:
    CPU: arange_cpu_out
    CUDA: arange_cuda_out

# This function is a temporary hack to allow tracing of arange like constructs with dynamic
# bounds on arange.  Normal arange is not traceable because it does not take any tensor inputs;
# if the range you need is based on another tensor, calling this function directly will
# preserve tracing.  Get rid of this when arange can directly take tensors for bounds
# (so that it can be traced directly).
- func: _dim_arange(Tensor like, int dim) -> Tensor
  use_c10_dispatcher: full

- func: argmax(Tensor self, int? dim=None, bool keepdim=False) -> Tensor
  use_c10_dispatcher: full
  variants: function, method
  dispatch:
    CPU: argmax
    CUDA: argmax

- func: argmin(Tensor self, int? dim=None, bool keepdim=False) -> Tensor
  use_c10_dispatcher: full
  variants: function, method
  dispatch:
    CPU: argmin
    CUDA: argmin

- func: acosh(Tensor self) -> Tensor
  use_c10_dispatcher: full
  supports_named_tensor: True
  variants: function, method

- func: acosh_(Tensor(a!) self) -> Tensor(a!)
  supports_named_tensor: True
  variants: function, method

- func: acosh.out(Tensor self, *, Tensor(a!) out) -> Tensor(a!)
  supports_named_tensor: True

- func: asinh(Tensor self) -> Tensor
  use_c10_dispatcher: full
  supports_named_tensor: True
  variants: function, method

- func: asinh_(Tensor(a!) self) -> Tensor(a!)
  supports_named_tensor: True
  variants: function, method

- func: asinh.out(Tensor self, *, Tensor(a!) out) -> Tensor(a!)
  supports_named_tensor: True

- func: atanh(Tensor self) -> Tensor
  use_c10_dispatcher: full
  supports_named_tensor: True
  variants: function, method

- func: atanh_(Tensor(a!) self) -> Tensor(a!)
  supports_named_tensor: True
  variants: function, method

- func: atanh.out(Tensor self, *, Tensor(a!) out) -> Tensor(a!)
  supports_named_tensor: True

- func: as_strided(Tensor(a) self, int[] size, int[] stride, int? storage_offset=None) -> Tensor(a)
  use_c10_dispatcher: full
  variants: function, method
  dispatch:
    CPU: as_strided_tensorimpl
    CUDA: as_strided_tensorimpl
    QuantizedCPU: as_strided_qtensorimpl
    QuantizedCUDA: as_strided_qtensorimpl
  device_guard: False

- func: as_strided_(Tensor(a!) self, int[] size, int[] stride, int? storage_offset=None) -> Tensor(a!)
  variants: function, method
  device_guard: False

- func: asin(Tensor self) -> Tensor
  use_c10_dispatcher: full
  variants: function, method

- func: asin_(Tensor(a!) self) -> Tensor(a!)
  variants: function, method

- func: asin.out(Tensor self, *, Tensor(a!) out) -> Tensor(a!)

- func: atan(Tensor self) -> Tensor
  use_c10_dispatcher: full
  variants: function, method

- func: atan_(Tensor(a!) self) -> Tensor(a!)
  variants: function, method

- func: atan.out(Tensor self, *, Tensor(a!) out) -> Tensor(a!)

- func: baddbmm(Tensor self, Tensor batch1, Tensor batch2, *, Scalar beta=1, Scalar alpha=1) -> Tensor
  use_c10_dispatcher: full
  variants: function, method
  dispatch:
    CPU: baddbmm_cpu
    CUDA: baddbmm_cuda

- func: baddbmm_(Tensor(a!) self, Tensor batch1, Tensor batch2, *, Scalar beta=1, Scalar alpha=1) -> Tensor(a!)
  variants: method
  dispatch:
    CPU: baddbmm__cpu
    CUDA: baddbmm__cuda

- func: _baddbmm_mkl_(Tensor(a!) self, Tensor batch1, Tensor batch2, *, Scalar beta=1, Scalar alpha=1) -> Tensor(a!)
  variants: function

- func: baddbmm.out(Tensor self, Tensor batch1, Tensor batch2, *, Scalar beta=1, Scalar alpha=1, Tensor(a!) out) -> Tensor(a!)
  variants: function
  dispatch:
    CPU: baddbmm_out_cpu
    CUDA: baddbmm_out_cuda

- func: bartlett_window(int window_length, *, ScalarType? dtype=None, Layout? layout=None, Device? device=None, bool? pin_memory=None) -> Tensor

- func: bartlett_window.periodic(int window_length, bool periodic, *, ScalarType? dtype=None, Layout? layout=None, Device? device=None, bool? pin_memory=None) -> Tensor

- func: batch_norm(Tensor input, Tensor? weight, Tensor? bias, Tensor? running_mean, Tensor? running_var, bool training, float momentum, float eps, bool cudnn_enabled) -> Tensor

- func: quantized_batch_norm(Tensor input, Tensor? weight, Tensor? bias, Tensor mean, Tensor var, float eps, float output_scale, int output_zero_point) -> Tensor
  requires_tensor: True
  dispatch:
    QuantizedCPU: quantized_batch_norm

- func: _batch_norm_impl_index(Tensor input, Tensor? weight, Tensor? bias, Tensor? running_mean, Tensor? running_var, bool training, float momentum, float eps, bool cudnn_enabled) -> (Tensor, Tensor, Tensor, Tensor, int)

- func: _batch_norm_impl_index_backward(int impl_index, Tensor input, Tensor grad_output, Tensor? weight, Tensor? running_mean, Tensor? running_var, Tensor? save_mean, Tensor? save_var_transform, bool train, float eps, bool[3] output_mask, Tensor reservedSpace) -> (Tensor, Tensor, Tensor)

# Sample bernoulli with values in `self` as probability.
- func: bernoulli(Tensor self, *, Generator? generator=None) -> Tensor
  variants: function, method

- func: bernoulli.out(Tensor self, *, Generator? generator=None, Tensor(a!) out) -> Tensor(a!)
  variants: function

- func: bernoulli_.Tensor(Tensor(a!) self, Tensor p, *, Generator? generator=None) -> Tensor(a!)
  variants: method

- func: bernoulli_.float(Tensor(a!) self, float p=0.5, *, Generator? generator=None) -> Tensor(a!)
  variants: method

# This out-of-place version isn't used explicitly, but needed by jit.
# There is no default valid on `p` here because it would introduce ambiguity
# with `bernoulli(Tensor self, *, Generator? generator=None)` declaration.
- func: bernoulli.p(Tensor self, float p, *, Generator? generator=None) -> Tensor
  variants: function, method

- func: bilinear(Tensor input1, Tensor input2, Tensor weight, Tensor? bias) -> Tensor

- func: binary_cross_entropy(Tensor self, Tensor target, Tensor? weight=None, int reduction=Mean) -> Tensor
  python_module: nn
  variants: function
  dispatch:
    CPU: binary_cross_entropy_cpu
    CUDA: binary_cross_entropy_cuda

- func: binary_cross_entropy.out(Tensor self, Tensor target, Tensor? weight=None, int reduction=Mean, *, Tensor(a!) out) -> Tensor(a!)
  python_module: nn
  variants: function
  dispatch:
    CPU: binary_cross_entropy_out_cpu
    CUDA: binary_cross_entropy_out_cuda

- func: binary_cross_entropy_backward(Tensor grad_output, Tensor self, Tensor target, Tensor? weight=None, int reduction=Mean) -> Tensor
  python_module: nn
  variants: function
  dispatch:
    CPU: binary_cross_entropy_backward_cpu
    CUDA: binary_cross_entropy_backward_cuda

- func: binary_cross_entropy_backward.grad_input(Tensor grad_output, Tensor self, Tensor target, Tensor? weight=None, int reduction=Mean, *, Tensor(a!) grad_input) -> Tensor(a!)
  python_module: nn
  variants: function
  dispatch:
    CPU: binary_cross_entropy_backward_out_cpu
    CUDA: binary_cross_entropy_backward_out_cuda

- func: binary_cross_entropy_with_logits(Tensor self, Tensor target, Tensor? weight=None, Tensor? pos_weight=None, int reduction=Mean) -> Tensor
  variants: function

- func: binary_cross_entropy_with_logits_backward(Tensor grad_output, Tensor self, Tensor target, Tensor? weight=None, Tensor? pos_weight=None, int reduction=Mean) -> Tensor
  variants: function

- func: bincount(Tensor self, Tensor? weights=None, int minlength=0) -> Tensor
  variants: function, method
  dispatch:
    CPU: _bincount_cpu
    CUDA: _bincount_cuda

- func: bitwise_not(Tensor self) -> Tensor
  use_c10_dispatcher: full
  variants: function, method

- func: bitwise_not_(Tensor(a!) self) -> Tensor(a!)
  variants: method

- func: bitwise_not.out(Tensor self, *, Tensor(a!) out) -> Tensor(a!)
  dispatch:
    CPU: bitwise_not_out
    CUDA: bitwise_not_out

- func: logical_not(Tensor self) -> Tensor
  use_c10_dispatcher: full
  variants: function, method

- func: logical_not_(Tensor(a!) self) -> Tensor(a!)
  variants: method

- func: logical_not.out(Tensor self, *, Tensor(a!) out) -> Tensor(a!)
  dispatch:
    CPU: logical_not_out
    CUDA: logical_not_out

- func: logical_xor(Tensor self, Tensor other) -> Tensor
  use_c10_dispatcher: full
  variants: function, method

- func: logical_xor_(Tensor(a!) self, Tensor other) -> Tensor(a!)
  variants: method

- func: logical_xor.out(Tensor self, Tensor other, *, Tensor(a!) out) -> Tensor(a!)
  dispatch:
    CPU: logical_xor_out
    CUDA: logical_xor_out

- func: logical_and(Tensor self, Tensor other) -> Tensor
  use_c10_dispatcher: full
  variants: function, method

- func: logical_and_(Tensor(a!) self, Tensor other) -> Tensor(a!)
  variants: method

- func: logical_and.out(Tensor self, Tensor other, *, Tensor(a!) out) -> Tensor(a!)
  dispatch:
    CPU: logical_and_out
    CUDA: logical_and_out

- func: logical_or(Tensor self, Tensor other) -> Tensor
  use_c10_dispatcher: full
  variants: function, method

- func: logical_or_(Tensor(a!) self, Tensor other) -> Tensor(a!)
  variants: method

- func: logical_or.out(Tensor self, Tensor other, *, Tensor(a!) out) -> Tensor(a!)
  dispatch:
    CPU: logical_or_out
    CUDA: logical_or_out

- func: blackman_window(int window_length, *, ScalarType? dtype=None, Layout? layout=None, Device? device=None, bool? pin_memory=None) -> Tensor

- func: blackman_window.periodic(int window_length, bool periodic, *, ScalarType? dtype=None, Layout? layout=None, Device? device=None, bool? pin_memory=None) -> Tensor

- func: bmm(Tensor self, Tensor mat2) -> Tensor
  use_c10_dispatcher: full
  variants: function, method
  dispatch:
    CPU: bmm_cpu
    CUDA: bmm_cuda
    SparseCPU: bmm_sparse_cpu
    SparseCUDA: bmm_sparse_cuda

- func: _bmm(Tensor self, Tensor mat2, *, bool deterministic=False) -> Tensor
  use_c10_dispatcher: full
  variants: function
  dispatch:
    SparseCUDA: _bmm_sparse_cuda

- func: bmm.out(Tensor self, Tensor mat2, *, Tensor(a!) out) -> Tensor(a!)
  variants: function
  dispatch:
    CPU: bmm_out_cpu
    CUDA: bmm_out_cuda
    SparseCPU: bmm_out_sparse_cpu
    SparseCUDA: bmm_out_sparse_cuda

- func: _bmm.out(Tensor self, Tensor mat2, *, bool deterministic=False, Tensor(a!) out) -> Tensor(a!)
  variants: function
  dispatch:
    SparseCUDA: _bmm_out_sparse_cuda

- func: broadcast_tensors(Tensor[] tensors) -> Tensor[]
  use_c10_dispatcher: full
  device_guard: False

- func: cat(Tensor[] tensors, int dim=0) -> Tensor
  use_c10_dispatcher: full

- func: cat.out(Tensor[] tensors, int dim=0, *, Tensor(a!) out) -> Tensor(a!)

- func: cat.names(Tensor[] tensors, Dimname dim) -> Tensor

- func: cat.names_out(Tensor[] tensors, Dimname dim, *, Tensor(a!) out) -> Tensor(a!)

- func: block_diag(Tensor[] tensors) -> Tensor
  use_c10_dispatcher: full
  variants: function

- func: ceil(Tensor self) -> Tensor
  use_c10_dispatcher: full
  variants: function, method

- func: ceil_(Tensor(a!) self) -> Tensor(a!)
  variants: function, method

- func: ceil.out(Tensor self, *, Tensor(a!) out) -> Tensor(a!)
  dispatch:
    CPU: ceil_out
    CUDA: ceil_out

- func: chain_matmul(Tensor[] matrices) -> Tensor
  use_c10_dispatcher: full
  variants: function

- func: chunk(Tensor(a) self, int chunks, int dim=0) -> Tensor(a)[]
  use_c10_dispatcher: full
  variants: function, method
  device_guard: False

- func: clamp(Tensor self, Scalar? min=None, Scalar? max=None) -> Tensor
  use_c10_dispatcher: full
  variants: function, method
  dispatch:
    CPU: clamp
    CUDA: clamp
    QuantizedCPU: quantized_clamp
    Vulkan: vulkan_clamp

- func: clamp_(Tensor(a!) self, Scalar? min=None, Scalar? max=None) -> Tensor(a!)
  variants: function, method

- func: clamp.out(Tensor self, Scalar? min=None, Scalar? max=None, *, Tensor(a!) out) -> Tensor(a!)

- func: clamp_max(Tensor self, Scalar max) -> Tensor
  use_c10_dispatcher: full
  variants: function, method

- func: clamp_max_(Tensor(a!) self, Scalar max) -> Tensor(a!)
  variants: function, method

- func: clamp_max.out(Tensor self, Scalar max, *, Tensor(a!) out) -> Tensor(a!)

- func: clamp_min(Tensor self, Scalar min) -> Tensor
  use_c10_dispatcher: full
  variants: function, method

- func: clamp_min_(Tensor(a!) self, Scalar min) -> Tensor(a!)
  variants: function, method

- func: clamp_min.out(Tensor self, Scalar min, *, Tensor(a!) out) -> Tensor(a!)

- func: cudnn_is_acceptable(Tensor self) -> bool
  use_c10_dispatcher: full
  device_guard: False

- func: constant_pad_nd(Tensor self, int[] pad, Scalar value=0) -> Tensor
  use_c10_dispatcher: full
  variants: function

- func: contiguous(Tensor self, *, MemoryFormat memory_format=contiguous_format) -> Tensor
  variants: method

- func: convolution(Tensor input, Tensor weight, Tensor? bias, int[] stride, int[] padding, int[] dilation, bool transposed, int[] output_padding, int groups) -> Tensor

- func: convolution_overrideable(Tensor input, Tensor weight, Tensor? bias, int[] stride, int[] padding, int[] dilation, bool transposed, int[] output_padding, int groups) -> Tensor

- func: convolution_backward_overrideable(Tensor grad_output, Tensor input, Tensor weight, int[] stride, int[] padding, int[] dilation, bool transposed, int[] output_padding, int groups, bool[3] output_mask) -> (Tensor grad_input, Tensor grad_weight, Tensor grad_bias)
  use_c10_dispatcher: full

- func: _convolution(Tensor input, Tensor weight, Tensor? bias, int[] stride, int[] padding, int[] dilation, bool transposed, int[] output_padding, int groups, bool benchmark, bool deterministic, bool cudnn_enabled) -> Tensor

- func: _convolution_nogroup(Tensor input, Tensor weight, Tensor? bias, int[] stride, int[] padding, int[] dilation, bool transposed, int[] output_padding) -> Tensor

- func: _convolution_double_backward(Tensor? ggI, Tensor? ggW, Tensor? ggb, Tensor gO, Tensor weight, Tensor self, int[] stride, int[] padding, int[] dilation, bool transposed, int[] output_padding, int groups, bool benchmark, bool deterministic, bool cudnn_enabled, bool[3] output_mask) -> (Tensor, Tensor, Tensor)

- func: conv1d(Tensor input, Tensor weight, Tensor? bias=None, int[1] stride=1, int[1] padding=0, int[1] dilation=1, int groups=1) -> Tensor

- func: conv2d(Tensor input, Tensor weight, Tensor? bias=None, int[2] stride=1, int[2] padding=0, int[2] dilation=1, int groups=1) -> Tensor

- func: conv3d(Tensor input, Tensor weight, Tensor? bias=None, int[3] stride=1, int[3] padding=0, int[3] dilation=1, int groups=1) -> Tensor

- func: conv_tbc(Tensor self, Tensor weight, Tensor bias, int pad=0) -> Tensor
  use_c10_dispatcher: full

- func: conv_tbc_backward(Tensor self, Tensor input, Tensor weight, Tensor bias, int pad) -> (Tensor, Tensor, Tensor)
  use_c10_dispatcher: full

# NB: we inherit the goofy argument order from PyTorch torch.nn.functional
- func: conv_transpose1d(Tensor input, Tensor weight, Tensor? bias=None, int[1] stride=1, int[1] padding=0, int[1] output_padding=0, int groups=1, int[1] dilation=1) -> Tensor

- func: conv_transpose2d.input(Tensor input, Tensor weight, Tensor? bias=None, int[2] stride=1, int[2] padding=0, int[2] output_padding=0, int groups=1, int[2] dilation=1) -> Tensor

- func: conv_transpose3d.input(Tensor input, Tensor weight, Tensor? bias=None, int[3] stride=1, int[3] padding=0, int[3] output_padding=0, int groups=1, int[3] dilation=1) -> Tensor

- func: copy_(Tensor(a!) self, Tensor src, bool non_blocking=False) -> Tensor(a!)
  manual_kernel_registration: True
  variants: method
  device_guard: False

- func: _copy_from(Tensor self, Tensor dst, bool non_blocking=False) -> Tensor
  use_c10_dispatcher: full
  dispatch: {}

- func: cos(Tensor self) -> Tensor
  use_c10_dispatcher: full
  variants: function, method

- func: cos_(Tensor(a!) self) -> Tensor(a!)
  variants: function, method

- func: cos.out(Tensor self, *, Tensor(a!) out) -> Tensor(a!)

- func: cosh(Tensor self) -> Tensor
  use_c10_dispatcher: full
  variants: function, method

- func: cosh_(Tensor(a!) self) -> Tensor(a!)
  variants: function, method

- func: cosh.out(Tensor self, *, Tensor(a!) out) -> Tensor(a!)

- func: cosine_embedding_loss(Tensor input1, Tensor input2, Tensor target, float margin=0.0, int reduction=Mean) -> Tensor
  use_c10_dispatcher: full

- func: cudnn_affine_grid_generator(Tensor theta, int N, int C, int H, int W) -> Tensor grid
  use_c10_dispatcher: full
  dispatch:
    CUDA: cudnn_affine_grid_generator_forward

# TODO: Why do I have to call this grad?!
- func: cudnn_affine_grid_generator_backward(Tensor grad, int N, int C, int H, int W) -> Tensor grad_theta
  use_c10_dispatcher: full
  dispatch:
    CUDA: cudnn_affine_grid_generator_backward

- func: cudnn_batch_norm(Tensor input, Tensor weight, Tensor? bias, Tensor? running_mean, Tensor? running_var, bool training, float exponential_average_factor, float epsilon) -> (Tensor, Tensor, Tensor, Tensor)
  dispatch:
    CUDA: cudnn_batch_norm

# NB: You can only use this if you used cudnn_batch_norm training=True
- func: cudnn_batch_norm_backward(Tensor input, Tensor grad_output, Tensor weight, Tensor? running_mean, Tensor? running_var, Tensor? save_mean, Tensor? save_var, float epsilon, Tensor reserveSpace) -> (Tensor, Tensor, Tensor)
  dispatch:
    CUDA: cudnn_batch_norm_backward

- func: cudnn_convolution.deprecated(Tensor self, Tensor weight, Tensor? bias, int[] padding, int[] stride, int[] dilation, int groups, bool benchmark, bool deterministic) -> Tensor
  dispatch:
    CUDA: cudnn_convolution_deprecated

- func: cudnn_convolution(Tensor self, Tensor weight, int[] padding, int[] stride, int[] dilation, int groups, bool benchmark, bool deterministic) -> Tensor
  use_c10_dispatcher: full
  dispatch:
    CUDA: cudnn_convolution

- func: cudnn_convolution_backward_input(int[] self_size, Tensor grad_output, Tensor weight, int[] padding, int[] stride, int[] dilation, int groups, bool benchmark, bool deterministic) -> Tensor
  use_c10_dispatcher: full
  dispatch:
    CUDA: cudnn_convolution_backward_input

- func: cudnn_convolution_backward(Tensor self, Tensor grad_output, Tensor weight, int[] padding, int[] stride, int[] dilation, int groups, bool benchmark, bool deterministic, bool[2] output_mask) -> (Tensor, Tensor)
  use_c10_dispatcher: full
  dispatch:
    CUDA: cudnn_convolution_backward

- func: cudnn_convolution_backward_weight(int[] weight_size, Tensor grad_output, Tensor self, int[] padding, int[] stride, int[] dilation, int groups, bool benchmark, bool deterministic) -> Tensor
  use_c10_dispatcher: full
  dispatch:
    CUDA: cudnn_convolution_backward_weight

- func: cudnn_convolution_transpose.deprecated(Tensor self, Tensor weight, Tensor? bias, int[] padding, int[] output_padding, int[] stride, int[] dilation, int groups, bool benchmark, bool deterministic) -> Tensor
  dispatch:
    CUDA: cudnn_convolution_transpose_deprecated

- func: cudnn_convolution_transpose(Tensor self, Tensor weight, int[] padding, int[] output_padding, int[] stride, int[] dilation, int groups, bool benchmark, bool deterministic) -> Tensor
  use_c10_dispatcher: full
  dispatch:
    CUDA: cudnn_convolution_transpose

# NB: output_padding not strictly needed here, but it's helpful for the float
# backwards
- func: cudnn_convolution_transpose_backward(Tensor self, Tensor grad_output, Tensor weight, int[] padding, int[] output_padding, int[] stride, int[] dilation, int groups, bool benchmark, bool deterministic, bool[2] output_mask) -> (Tensor, Tensor)
  use_c10_dispatcher: full
  dispatch:
    CUDA: cudnn_convolution_transpose_backward

- func: cudnn_convolution_transpose_backward_input(Tensor grad_output, Tensor weight, int[] padding, int[] stride, int[] dilation, int groups, bool benchmark, bool deterministic) -> Tensor
  use_c10_dispatcher: full
  dispatch:
    CUDA: cudnn_convolution_transpose_backward_input

- func: cudnn_convolution_transpose_backward_weight(int[] weight_size, Tensor grad_output, Tensor self, int[] padding, int[] stride, int[] dilation, int groups, bool benchmark, bool deterministic) -> Tensor
  use_c10_dispatcher: full
  dispatch:
    CUDA: cudnn_convolution_transpose_backward_weight

# NB: input is special cased in a way I don't quite understand
- func: cudnn_grid_sampler(Tensor self, Tensor grid) -> Tensor output
  use_c10_dispatcher: full
  dispatch:
    CUDA: cudnn_grid_sampler_forward

- func: cudnn_grid_sampler_backward(Tensor self, Tensor grid, Tensor grad_output) -> (Tensor grad_self, Tensor grad_grid)
  use_c10_dispatcher: full
  dispatch:
    CUDA: cudnn_grid_sampler_backward

- func: cummax(Tensor self, int dim) -> (Tensor values, Tensor indices)
  use_c10_dispatcher: full
  variants: function, method

- func: cummax.out(Tensor self, int dim, *, Tensor(a!) values, Tensor(b!) indices) -> (Tensor(a!) values, Tensor(b!) indices)

- func: cummax.dimname(Tensor self, Dimname dim) -> (Tensor values, Tensor indices)
  variants: function, method

- func: cummax.dimname_out(Tensor self, Dimname dim, *, Tensor(a!) values, Tensor(b!) indices) -> (Tensor(a!) values, Tensor(b!) indices)

- func: _cummax_helper(Tensor self, Tensor(a!) values, Tensor(b!) indices, int dim) -> ()
  variants: function
  dispatch:
    CPU: cummax_helper_cpu
    CUDA: cummax_helper_cuda

- func: cummin(Tensor self, int dim) -> (Tensor values, Tensor indices)
  use_c10_dispatcher: full
  variants: function, method

- func: cummin.out(Tensor self, int dim, *, Tensor(a!) values, Tensor(b!) indices) -> (Tensor(a!) values, Tensor(b!) indices)

- func: cummin.dimname(Tensor self, Dimname dim) -> (Tensor values, Tensor indices)
  variants: function, method

- func: cummin.dimname_out(Tensor self, Dimname dim, *, Tensor(a!) values, Tensor(b!) indices) -> (Tensor(a!) values, Tensor(b!) indices)

- func: _cummin_helper(Tensor self, Tensor(a!) values, Tensor(b!) indices, int dim) -> ()
  variants: function
  dispatch:
    CPU: cummin_helper_cpu
    CUDA: cummin_helper_cuda

- func: cumprod(Tensor self, int dim, *, ScalarType? dtype=None) -> Tensor
  variants: function, method

- func: cumprod.out(Tensor self, int dim, *, ScalarType? dtype=None, Tensor(a!) out) -> Tensor(a!)

- func: cumprod.dimname(Tensor self, Dimname dim, *, ScalarType? dtype=None) -> Tensor
  variants: function, method

- func: cumprod.dimname_out(Tensor self, Dimname dim, *, ScalarType? dtype=None, Tensor(a!) out) -> Tensor(a!)

- func: cumsum(Tensor self, int dim, *, ScalarType? dtype=None) -> Tensor
  variants: function, method

- func: cumsum.out(Tensor self, int dim, *, ScalarType? dtype=None, Tensor(a!) out) -> Tensor(a!)

- func: cumsum.dimname(Tensor self, Dimname dim, *, ScalarType? dtype=None) -> Tensor
  variants: function, method

- func: cumsum.dimname_out(Tensor self, Dimname dim, *, ScalarType? dtype=None, Tensor(a!) out) -> Tensor(a!)

- func: ctc_loss.IntList(Tensor log_probs, Tensor targets, int[] input_lengths, int[] target_lengths, int blank=0, int reduction=Mean, bool zero_infinity=False) -> Tensor
  use_c10_dispatcher: full

# convenience function that converts to intlists for you
- func: ctc_loss.Tensor(Tensor log_probs, Tensor targets, Tensor input_lengths, Tensor target_lengths, int blank=0, int reduction=Mean, bool zero_infinity=False) -> Tensor
  use_c10_dispatcher: full

- func: _ctc_loss(Tensor log_probs, Tensor targets, int[] input_lengths, int[] target_lengths, int blank=0, bool zero_infinity=False) -> (Tensor, Tensor)
  use_c10_dispatcher: full
  dispatch:
    CPU:  ctc_loss_cpu
    CUDA: ctc_loss_gpu

- func: _ctc_loss_backward(Tensor grad, Tensor log_probs, Tensor targets, int[] input_lengths, int[] target_lengths, Tensor neg_log_likelihood, Tensor log_alpha, int blank, bool zero_infinity=False) -> Tensor
  use_c10_dispatcher: full
  dispatch:
    CPU: ctc_loss_backward_cpu
    CUDA: ctc_loss_backward_gpu

- func: det(Tensor self) -> Tensor
  use_c10_dispatcher: full
  variants: function, method

- func: diag_embed(Tensor self, int offset=0, int dim1=-2, int dim2=-1) -> Tensor
  use_c10_dispatcher: full
  variants: function, method

- func: diagflat(Tensor self, int offset=0) -> Tensor
  use_c10_dispatcher: full
  variants: function, method

- func: diagonal(Tensor(a) self, int offset=0, int dim1=0, int dim2=1) -> Tensor(a)
  use_c10_dispatcher: full
  variants: function, method

- func: diagonal.Dimname(Tensor(a) self, *, Dimname outdim, Dimname dim1, Dimname dim2, int offset=0) -> Tensor(a)
  variants: function, method

- func: fill_diagonal_(Tensor(a!) self, Scalar fill_value, bool wrap=False) -> Tensor(a!)
  variants: method

- func: div.Tensor(Tensor self, Tensor other) -> Tensor
  use_c10_dispatcher: full
  variants: function, method
  dispatch:
    CPU: div
    CUDA: div
    SparseCPU: div_sparse
    SparseCUDA: div_sparse

- func: div_.Tensor(Tensor(a!) self, Tensor other) -> Tensor(a!)
  variants: method
  dispatch:
    CPU: div_
    CUDA: div_
    SparseCPU: div_sparse_
    SparseCUDA: div_sparse_

- func: div.out(Tensor self, Tensor other, *, Tensor(a!) out) -> Tensor(a!)
  dispatch:
    CPU: div_out
    CUDA: div_out
    SparseCPU: div_out_sparse_zerodim
    SparseCUDA: div_out_sparse_zerodim

# For C++ only, until we have conversion from C++ numbers to Tensor
- func: div.Scalar(Tensor self, Scalar other) -> Tensor
  use_c10_dispatcher: full
  variants: function, method

- func: div_.Scalar(Tensor(a!) self, Scalar other) -> Tensor(a!)
  variants: method

- func: dot(Tensor self, Tensor tensor) -> Tensor
  use_c10_dispatcher: full
  variants: function, method
  dispatch:
    CPU: legacy::cpu::_th_dot
    CUDA: legacy::cuda::_th_dot

- func: dot.out(Tensor self, Tensor tensor, *, Tensor(a!) out) -> Tensor(a!)

- func: einsum(str equation, Tensor[] tensors) -> Tensor
  use_c10_dispatcher: full

- func: embedding(Tensor weight, Tensor indices, int padding_idx=-1, bool scale_grad_by_freq=False, bool sparse=False) -> Tensor
  use_c10_dispatcher: full

- func: embedding_backward(Tensor grad, Tensor indices, int num_weights, int padding_idx, bool scale_grad_by_freq, bool sparse) -> Tensor
  use_c10_dispatcher: full

- func: embedding_dense_backward(Tensor grad_output, Tensor indices, int num_weights, int padding_idx, bool scale_grad_by_freq) -> Tensor
  use_c10_dispatcher: full
  dispatch:
    CPU: embedding_dense_backward_cpu
    CUDA: embedding_dense_backward_cuda

- func: embedding_renorm_(Tensor(a!) self, Tensor indices, float max_norm, float norm_type) -> Tensor(a!)
  dispatch:
    CPU: embedding_renorm_cpu_
    CUDA: embedding_renorm_cuda_

- func: embedding_sparse_backward(Tensor grad, Tensor indices, int num_weights, int padding_idx, bool scale_grad_by_freq) -> Tensor
  use_c10_dispatcher: full

# NOTE [ embedding_bag Native Functions ]
# The `_embedding_bag.*` variants assume that input tensors except for `weight`,
# e.g. `indices` and `offsets` (and `offset2bag`), are contiguous.
# We really only need to enforce this for `_embedding_bag` (the forward) because
# the backward inputs are the same as forward ones.
# The above `embedding_bag` wrapper is created to achieve this, e.g.,
# applying indices = indices.contiguous().
# The backward functions apply a check that these input tensors are contiguous.

- func: embedding_bag(Tensor weight, Tensor indices, Tensor offsets, bool scale_grad_by_freq=False, int mode=0, bool sparse=False, Tensor? per_sample_weights=None, bool include_last_offset=False) -> (Tensor, Tensor, Tensor, Tensor)

- func: _embedding_bag(Tensor weight, Tensor indices, Tensor offsets, bool scale_grad_by_freq=False, int mode=0, bool sparse=False, Tensor? per_sample_weights=None, bool include_last_offset=False) -> (Tensor, Tensor, Tensor, Tensor)
  dispatch:
    CPU: _embedding_bag_cpu
    CUDA: _embedding_bag_cuda

- func: _embedding_bag_backward(Tensor grad, Tensor indices, Tensor offsets, Tensor offset2bag, Tensor bag_size, Tensor maximum_indices, int num_weights, bool scale_grad_by_freq, int mode, bool sparse, Tensor? per_sample_weights) -> Tensor

- func: _embedding_bag_sparse_backward(Tensor grad, Tensor indices, Tensor offsets, Tensor offset2bag, Tensor bag_size, int num_weights, bool scale_grad_by_freq, int mode, Tensor? per_sample_weights) -> Tensor

- func: _embedding_bag_dense_backward(Tensor grad, Tensor indices, Tensor offsets, Tensor offset2bag, Tensor bag_size, Tensor maximum_indices, int num_weights, bool scale_grad_by_freq, int mode, Tensor? per_sample_weights) -> Tensor
  dispatch:
    CPU: _embedding_bag_dense_backward_cpu
    CUDA: _embedding_bag_dense_backward_cuda

- func: _embedding_bag_per_sample_weights_backward(Tensor grad, Tensor weight, Tensor indices, Tensor offsets, Tensor offset2bag, int mode) -> Tensor
  use_c10_dispatcher: full
  dispatch:
    CPU: _embedding_bag_per_sample_weights_backward_cpu
    CUDA: _embedding_bag_per_sample_weights_backward_cuda

- func: empty.names(int[] size, *, Dimname[]? names, ScalarType? dtype=None, Layout? layout=None, Device? device=None, bool? pin_memory=None, MemoryFormat? memory_format=None) -> Tensor
  device_guard: False

- func: empty.memory_format(int[] size, *, ScalarType? dtype=None, Layout? layout=None, Device? device=None, bool? pin_memory=None, MemoryFormat? memory_format=None) -> Tensor
  dispatch:
    CPU: empty_cpu
    CUDA: empty_cuda
    MkldnnCPU: empty_mkldnn
    SparseCPU: empty_sparse
    SparseCUDA: empty_sparse
    Vulkan: empty_vulkan

- func: new_empty(Tensor self, int[] size, *, ScalarType? dtype=None, Layout? layout=None, Device? device=None, bool? pin_memory=None) -> Tensor
  variants: method

- func: new_full(Tensor self, int[] size, Scalar fill_value, *, ScalarType? dtype=None, Layout? layout=None, Device? device=None, bool? pin_memory=None) -> Tensor
  variants: method

- func: new_zeros(Tensor self, int[] size, *, ScalarType? dtype=None, Layout? layout=None, Device? device=None, bool? pin_memory=None) -> Tensor
  variants: method

# other overrides are to provide a more helpful error message that dtype is required
- func: _empty_affine_quantized(int[] size, *, ScalarType? dtype=None, Layout? layout=None, Device? device=None, bool? pin_memory=None, float scale=1, int zero_point=0, MemoryFormat? memory_format=contiguous_format) -> Tensor
  dispatch:
    CPU: empty_affine_quantized_other_backends_stub
    QuantizedCPU: empty_affine_quantized
    QuantizedCUDA: empty_affine_quantized

# it's a factory function receiving a tensor argument, thus overriding explicitly
# other overrides are to provide a more helpful error message that dtype is required
- func: _empty_per_channel_affine_quantized(int[] size, *, Tensor scales, Tensor zero_points, int axis, ScalarType? dtype=None, Layout? layout=None, Device? device=None, bool? pin_memory=None, MemoryFormat? memory_format=contiguous_format) -> Tensor
  category_override: factory
  dispatch:
    CPU: empty_per_channel_affine_quantized_other_backends_stub
    QuantizedCPU: empty_per_channel_affine_quantized_cpu

- func: resize_(Tensor(a!) self, int[] size, *, MemoryFormat? memory_format=None) -> Tensor(a!)
  manual_kernel_registration: True
  variants: method
  device_guard: False

- func: empty.out(int[] size, *, MemoryFormat? memory_format=None, Tensor(a!) out) -> Tensor(a!)
  device_guard: False

- func: empty_like(Tensor self, *, ScalarType? dtype=None, Layout? layout=None, Device? device=None, bool? pin_memory=None, MemoryFormat? memory_format=None) -> Tensor
  device_guard: False

- func: empty_strided(int[] size, int[] stride, *, ScalarType? dtype=None, Layout? layout=None, Device? device=None, bool? pin_memory=None) -> Tensor
  dispatch:
    CPU: empty_strided_cpu
    CUDA: empty_strided_cuda
    Vulkan: empty_strided_vulkan

- func: erf(Tensor self) -> Tensor
  use_c10_dispatcher: full
  variants: function, method

- func: erf_(Tensor(a!) self) -> Tensor(a!)
  variants: function, method

- func: erf.out(Tensor self, *, Tensor(a!) out) -> Tensor(a!)

- func: erfc(Tensor self) -> Tensor
  use_c10_dispatcher: full
  variants: function, method

- func: erfc_(Tensor(a!) self) -> Tensor(a!)
  variants: function, method

- func: erfc.out(Tensor self, *, Tensor(a!) out) -> Tensor(a!)

- func: exp(Tensor self) -> Tensor
  use_c10_dispatcher: full
  variants: function, method

- func: exp_(Tensor(a!) self) -> Tensor(a!)
  variants: function, method

- func: exp.out(Tensor self, *, Tensor(a!) out) -> Tensor(a!)

- func: expm1(Tensor self) -> Tensor
  use_c10_dispatcher: full
  variants: function, method

- func: expm1_(Tensor(a!) self) -> Tensor(a!)
  variants: function, method

- func: expm1.out(Tensor self, *, Tensor(a!) out) -> Tensor(a!)
  dispatch:
    CPU: expm1_out
    CUDA: expm1_out

- func: expand(Tensor(a) self, int[] size, *, bool implicit=False) -> Tensor(a)
  use_c10_dispatcher: full
  variants: method  # This is method-only to match the previous tensor API. In the future we could make this a function too.
  device_guard: False

- func: expand_as(Tensor self, Tensor other) -> Tensor
  use_c10_dispatcher: full
  variants: method  # This is method-only to match the previous tensor API. In the future we could make this a function too.
  device_guard: False

- func: eye(int n, *, ScalarType? dtype=None, Layout? layout=None, Device? device=None, bool? pin_memory=None) -> Tensor

- func: eye.m(int n, int m, *, ScalarType? dtype=None, Layout? layout=None, Device? device=None, bool? pin_memory=None) -> Tensor

- func: eye.out(int n, *, Tensor(a!) out) -> Tensor(a!)
  dispatch:
    CPU: eye_out_cpu
    CUDA: eye_out_cuda

- func: eye.m_out(int n, int m, *, Tensor(a!) out) -> Tensor(a!)
  dispatch:
    CPU: eye_out_cpu
    CUDA: eye_out_cuda

- func: flatten.using_ints(Tensor self, int start_dim=0, int end_dim=-1) -> Tensor
  use_c10_dispatcher: full
  variants: function, method

- func: flatten.named_out_dim(Tensor self, int start_dim, int end_dim, Dimname out_dim) -> Tensor
  variants: function, method

- func: flatten.using_names(Tensor self, Dimname start_dim, Dimname end_dim, Dimname out_dim) -> Tensor
  variants: function, method

- func: flatten.DimnameList(Tensor self, Dimname[] dims, Dimname out_dim) -> Tensor
  variants: function, method

- func: fill_.Scalar(Tensor(a!) self, Scalar value) -> Tensor(a!)
  variants: function, method

- func: fill_.Tensor(Tensor(a!) self, Tensor value) -> Tensor(a!)
  variants: function, method

- func: floor(Tensor self) -> Tensor
  use_c10_dispatcher: full
  variants: function, method

- func: floor_(Tensor(a!) self) -> Tensor(a!)
  variants: function, method

- func: floor.out(Tensor self, *, Tensor(a!) out) -> Tensor(a!)
  dispatch:
    CPU: floor_out
    CUDA: floor_out

- func: floor_divide(Tensor self, Tensor other) -> Tensor
  use_c10_dispatcher: full
  variants: function, method
  dispatch:
    CPU: floor_divide
    CUDA: floor_divide
    SparseCPU: floor_divide_sparse
    SparseCUDA: floor_divide_sparse

- func: floor_divide_.Tensor(Tensor(a!) self, Tensor other) -> Tensor(a!)
  variants: method
  dispatch:
    CPU: floor_divide_
    CUDA: floor_divide_
    SparseCPU: floor_divide_sparse_
    SparseCUDA: floor_divide_sparse_

- func: floor_divide.out(Tensor self, Tensor other, *, Tensor(a!) out) -> Tensor(a!)
  dispatch:
    CPU: floor_divide_out
    CUDA: floor_divide_out
    SparseCPU: floor_divide_out_sparse_zerodim
    SparseCUDA: floor_divide_out_sparse_zerodim

- func: floor_divide.Scalar(Tensor self, Scalar other) -> Tensor
  use_c10_dispatcher: full
  variants: function, method

- func: floor_divide_.Scalar(Tensor(a!) self, Scalar other) -> Tensor(a!)
  variants: method

- func: frac(Tensor self) -> Tensor
  use_c10_dispatcher: full
  variants: function, method

- func: frac_(Tensor(a!) self) -> Tensor(a!)
  variants: function, method

- func: frac.out(Tensor self, *, Tensor(a!) out) -> Tensor(a!)

- func: full.names(int[] size, Scalar fill_value, *, Dimname[]? names, ScalarType? dtype=None, Layout? layout=None, Device? device=None, bool? pin_memory=None) -> Tensor
  device_guard: False

- func: full(int[] size, Scalar fill_value, *, ScalarType? dtype=None, Layout? layout=None, Device? device=None, bool? pin_memory=None) -> Tensor

- func: full.out(int[] size, Scalar fill_value, *, Tensor(a!) out) -> Tensor(a!)

- func: full_like(Tensor self, Scalar fill_value, *, ScalarType? dtype=None, Layout? layout=None, Device? device=None, bool? pin_memory=None, MemoryFormat? memory_format=None) -> Tensor

- func: from_file(str filename, bool? shared=None, int? size=0, *, ScalarType? dtype=None, Layout? layout=None, Device? device=None, bool? pin_memory=None) -> Tensor
  dispatch:
    CPU: from_file

# NOTE [ grid_sampler Native Functions ]
# `grid_sampler` does all the shape checking and then dispatches to one of
# `cudnn_grid_sampler`, `grid_sampler_2d`, or `grid_sampler_3d`, each of which
# has the corresponding backward defined as native functions as well. Therefore,
# in these functions and their backwards, no more shape checking is done.
#
# Additionally, arguments `padding_mode` and `interpolation_mode` are cast to
# enums defined in `native/GridSampler.h`. `cudnn_grid_sampler` doesn't take in
# `interpolation_mode` because it only supports Bilinear interpolation mode.
# Nor does it take in `align_corners` because it only supports the mode
# `align_corners = True`.
- func: grid_sampler(Tensor input, Tensor grid, int interpolation_mode, int padding_mode, bool align_corners) -> Tensor
  use_c10_dispatcher: full

- func: grid_sampler_2d(Tensor input, Tensor grid, int interpolation_mode, int padding_mode, bool align_corners) -> Tensor
  use_c10_dispatcher: full
  dispatch:
    CPU: grid_sampler_2d_cpu
    CUDA: grid_sampler_2d_cuda

- func: grid_sampler_2d_backward(Tensor grad_output, Tensor input, Tensor grid, int interpolation_mode, int padding_mode, bool align_corners) -> (Tensor, Tensor)
  use_c10_dispatcher: full
  dispatch:
    CPU: grid_sampler_2d_backward_cpu
    CUDA: grid_sampler_2d_backward_cuda

- func: grid_sampler_3d(Tensor input, Tensor grid, int interpolation_mode, int padding_mode, bool align_corners) -> Tensor
  use_c10_dispatcher: full
  dispatch:
    CPU: grid_sampler_3d_cpu
    CUDA: grid_sampler_3d_cuda

- func: grid_sampler_3d_backward(Tensor grad_output, Tensor input, Tensor grid, int interpolation_mode, int padding_mode, bool align_corners) -> (Tensor, Tensor)
  use_c10_dispatcher: full
  dispatch:
    CPU: grid_sampler_3d_backward_cpu
    CUDA: grid_sampler_3d_backward_cuda

- func: hann_window(int window_length, *, ScalarType? dtype=None, Layout? layout=None, Device? device=None, bool? pin_memory=None) -> Tensor

- func: hann_window.periodic(int window_length, bool periodic, *, ScalarType? dtype=None, Layout? layout=None, Device? device=None, bool? pin_memory=None) -> Tensor

- func: hamming_window(int window_length, *, ScalarType? dtype=None, Layout? layout=None, Device? device=None, bool? pin_memory=None) -> Tensor

- func: hamming_window.periodic(int window_length, bool periodic, *, ScalarType? dtype=None, Layout? layout=None, Device? device=None, bool? pin_memory=None) -> Tensor

- func: hamming_window.periodic_alpha(int window_length, bool periodic, float alpha, *, ScalarType? dtype=None, Layout? layout=None, Device? device=None, bool? pin_memory=None) -> Tensor

- func: hamming_window.periodic_alpha_beta(int window_length, bool periodic, float alpha, float beta, *, ScalarType? dtype=None, Layout? layout=None, Device? device=None, bool? pin_memory=None) -> Tensor

- func: hinge_embedding_loss(Tensor self, Tensor target, float margin=1.0, int reduction=Mean) -> Tensor
  use_c10_dispatcher: full

- func: ger(Tensor self, Tensor vec2) -> Tensor
  use_c10_dispatcher: full
  variants: function, method

- func: ger.out(Tensor self, Tensor vec2, *, Tensor(a!) out) -> Tensor(a!)

- func: group_norm(Tensor input, int num_groups, Tensor? weight=None, Tensor? bias=None, float eps=1e-05, bool cudnn_enabled=True) -> Tensor

- func: native_group_norm(Tensor input, Tensor? weight, Tensor? bias, int N, int C, int HxW, int group, float eps) -> (Tensor, Tensor, Tensor)
  dispatch:
    CPU: native_group_norm
    CUDA: native_group_norm

- func: native_group_norm_backward(Tensor grad_out, Tensor input, Tensor mean, Tensor rstd, Tensor? weight, int N, int C, int HxW, int group, bool[3] output_mask) -> (Tensor, Tensor, Tensor)
  dispatch:
    CPU: native_group_norm_backward
    CUDA: native_group_norm_backward

# FFT

- func: fft(Tensor self, int signal_ndim, bool normalized=False) -> Tensor
  use_c10_dispatcher: full
  variants: function, method

- func: ifft(Tensor self, int signal_ndim, bool normalized=False) -> Tensor
  use_c10_dispatcher: full
  variants: function, method

- func: rfft(Tensor self, int signal_ndim, bool normalized=False, bool onesided=True) -> Tensor
  use_c10_dispatcher: full
  variants: function, method

- func: irfft(Tensor self, int signal_ndim, bool normalized=False, bool onesided=True, int[] signal_sizes=[]) -> Tensor
  use_c10_dispatcher: full
  variants: function, method

- func: _fft_with_size(Tensor self, int signal_ndim, bool complex_input, bool complex_output, bool inverse, int[] checked_signal_sizes, bool normalized, bool onesided, int[] output_sizes) -> Tensor
  use_c10_dispatcher: full
  variants: function
  dispatch:
    CPU: _fft_mkl
    CUDA: _fft_cufft

- func: _cufft_get_plan_cache_size(int device_index) -> int
  use_c10_dispatcher: full

- func: _cufft_get_plan_cache_max_size(int device_index) -> int
  use_c10_dispatcher: full

- func: _cufft_set_plan_cache_max_size(int device_index, int max_size) -> ()
  use_c10_dispatcher: full

- func: _cufft_clear_plan_cache(int device_index) -> ()
  use_c10_dispatcher: full

- func: index.Tensor(Tensor self, Tensor?[] indices) -> Tensor
  variants: function, method
  # NB: This function is special-cased in tools/autograd/gen_variable_type.py
  # NB: The following functions are declared in aten/src/ATen/templates/TensorBody.h and defined in aten/src/ATen/TensorIndexing.cpp:
  # - Tensor Tensor::index(ArrayRef<TensorIndex> indices)
  # - Tensor Tensor::index(std::initializer_list<TensorIndex> indices)

- func: index_copy_(Tensor(a!) self, int dim, Tensor index, Tensor source) -> Tensor(a!)
  variants: method

- func: index_copy(Tensor self, int dim, Tensor index, Tensor source) -> Tensor
  use_c10_dispatcher: full
  variants: function, method

- func: index_copy_.dimname(Tensor(a!) self, Dimname dim, Tensor index, Tensor source) -> Tensor(a!)
  variants: method

- func: index_copy.dimname(Tensor self, Dimname dim, Tensor index, Tensor source) -> Tensor
  variants: function, method

- func: index_put_(Tensor(a!) self, Tensor?[] indices, Tensor values, bool accumulate=False) -> Tensor(a!)
  variants: function, method
  # NB: The following functions are declared in aten/src/ATen/templates/TensorBody.h and defined in aten/src/ATen/TensorIndexing.cpp:
  # - Tensor & Tensor::index_put_(ArrayRef<TensorIndex> indices, Tensor const & rhs)
  # - Tensor & Tensor::index_put_(ArrayRef<TensorIndex> indices, Scalar v)
  # - Tensor & Tensor::index_put_(std::initializer_list<TensorIndex> indices, Tensor const & rhs)
  # - Tensor & Tensor::index_put_(std::initializer_list<TensorIndex> indices, Scalar v)

- func: index_put(Tensor self, Tensor?[] indices, Tensor values, bool accumulate=False) -> Tensor
  variants: function, method

- func: _index_put_impl_(Tensor(a!) self, Tensor?[] indices, Tensor values, bool accumulate=False, bool unsafe=False) -> Tensor(a!)
  variants: function

- func: instance_norm(Tensor input, Tensor? weight, Tensor? bias, Tensor? running_mean, Tensor? running_var, bool use_input_stats, float momentum, float eps, bool cudnn_enabled) -> Tensor
  variants: function

- func: inverse(Tensor self) -> Tensor
  use_c10_dispatcher: full
  variants: function, method

- func: inverse.out(Tensor self, *, Tensor(a!) out) -> Tensor(a!)

- func: _inverse_helper(Tensor self) -> Tensor
  use_c10_dispatcher: full
  variants: function
  dispatch:
    CPU: _inverse_helper_cpu
    CUDA: _inverse_helper_cuda

- func: isclose(Tensor self, Tensor other, float rtol=1e-05, float atol=1e-08, bool equal_nan=False) -> Tensor
  use_c10_dispatcher: full
  variants: function, method

- func: isnan(Tensor self) -> Tensor
  use_c10_dispatcher: full
  variants: function, method
  device_guard: False
  dispatch:
    CPU: isnan
    CUDA: isnan
    SparseCPU: isnan_sparse
    SparseCUDA: isnan_sparse

- func: is_distributed(Tensor self) -> bool
  use_c10_dispatcher: full
  variants: function, method
  device_guard: False

- func: is_floating_point(Tensor self) -> bool
  use_c10_dispatcher: full
  variants: function, method
  device_guard: False

- func: is_complex(Tensor self) -> bool
  use_c10_dispatcher: full
  variants: function, method
  device_guard: False

- func: is_nonzero(Tensor self) -> bool
  use_c10_dispatcher: full
  variants: function, method
  device_guard: False

- func: is_same_size(Tensor self, Tensor other) -> bool
  use_c10_dispatcher: full
  variants: function, method
  device_guard: False

- func: is_signed(Tensor self) -> bool
  use_c10_dispatcher: full
  variants: function, method
  device_guard: False

- func: kl_div(Tensor self, Tensor target, int reduction=Mean, *, bool log_target=False) -> Tensor
  use_c10_dispatcher: full

- func: kl_div_backward(Tensor grad_output, Tensor self, Tensor target, int reduction=Mean, *, bool log_target=False) -> Tensor
  use_c10_dispatcher: full
  dispatch:
    CPU: kl_div_backward_cpu
    CUDA: kl_div_backward_cuda

- func: kthvalue(Tensor self, int k, int dim=-1, bool keepdim=False) -> (Tensor values, Tensor indices)
  use_c10_dispatcher: full
  variants: function, method

- func: kthvalue.values(Tensor self, int k, int dim=-1, bool keepdim=False, *, Tensor(a!) values, Tensor(b!) indices) -> (Tensor(a!) values, Tensor(b!) indices)
  dispatch:
    CPU: kthvalue_out_cpu
    CUDA: kthvalue_out_cuda

- func: kthvalue.dimname(Tensor self, int k, Dimname dim, bool keepdim=False) -> (Tensor values, Tensor indices)
  variants: function, method

- func: kthvalue.dimname_out(Tensor self, int k, Dimname dim, bool keepdim=False, *, Tensor(a!) values, Tensor(b!) indices) -> (Tensor(a!) values, Tensor(b!) indices)

- func: layer_norm(Tensor input, int[] normalized_shape, Tensor? weight=None, Tensor? bias=None, float eps=1e-05, bool cudnn_enable=True) -> Tensor

- func: native_layer_norm(Tensor input, Tensor? weight, Tensor? bias, int M, int N, float eps) -> (Tensor, Tensor, Tensor)
  dispatch:
    CPU: layer_norm_cpu
    CUDA: layer_norm_cuda

- func: native_layer_norm_backward(Tensor grad_out, Tensor input, Tensor mean, Tensor rstd, Tensor? weight, int M, int N, bool[3] output_mask) -> (Tensor, Tensor, Tensor)
  dispatch:
    CPU: layer_norm_backward_cpu
    CUDA: layer_norm_backward_cuda

- func: linear(Tensor input, Tensor weight, Tensor? bias=None) -> Tensor
  python_module: nn

- func: mkldnn_linear(Tensor input, Tensor weight, Tensor? bias=None) -> Tensor
  python_module: nn
  dispatch:
    MkldnnCPU: mkldnn_linear

- func: mkldnn_linear_backward_input(int[] input_size, Tensor grad_output, Tensor weight) -> Tensor
  requires_tensor: True

- func: mkldnn_linear_backward_weights(Tensor grad_output, Tensor input, Tensor weight, bool bias_defined) -> (Tensor, Tensor)
  requires_tensor: True

- func: mkldnn_linear_backward(Tensor self, Tensor grad_output, Tensor weight, bool[3] output_mask) -> (Tensor, Tensor, Tensor)
  requires_tensor: True

- func: fbgemm_linear_int8_weight_fp32_activation(Tensor input, Tensor weight, Tensor packed, Tensor col_offsets, Scalar weight_scale, Scalar weight_zero_point, Tensor bias) -> Tensor
  use_c10_dispatcher: full

- func: fbgemm_linear_int8_weight(Tensor input, Tensor weight, Tensor packed, Tensor col_offsets, Scalar weight_scale, Scalar weight_zero_point, Tensor bias) -> Tensor
  use_c10_dispatcher: full

- func: fbgemm_linear_quantize_weight(Tensor input) -> (Tensor, Tensor, float, int)
  use_c10_dispatcher: full

- func: fbgemm_pack_gemm_matrix_fp16(Tensor input) -> Tensor
  use_c10_dispatcher: full

- func: fbgemm_linear_fp16_weight_fp32_activation(Tensor input, Tensor packed_weight, Tensor bias) -> Tensor
  use_c10_dispatcher: full

- func: fbgemm_linear_fp16_weight(Tensor input, Tensor packed_weight, Tensor bias) -> Tensor
  use_c10_dispatcher: full

- func: fbgemm_pack_quantized_matrix(Tensor input) -> Tensor
  use_c10_dispatcher: full

- func: fbgemm_pack_quantized_matrix.KN(Tensor input, int K, int N) -> Tensor
  use_c10_dispatcher: full

- func: linspace(Scalar start, Scalar end, int steps=100, *, ScalarType? dtype=None, Layout? layout=None, Device? device=None, bool? pin_memory=None) -> Tensor

- func: linspace.out(Scalar start, Scalar end, int steps=100, *, Tensor(a!) out) -> Tensor(a!)
  dispatch:
    CPU: linspace_cpu_out
    CUDA: linspace_cuda_out

- func: log(Tensor self) -> Tensor
  use_c10_dispatcher: full
  variants: function, method

- func: log_(Tensor(a!) self) -> Tensor(a!)
  variants: function, method

- func: log.out(Tensor self, *, Tensor(a!) out) -> Tensor(a!)
  dispatch:
    CPU: log_out
    CUDA: log_out

- func: log10(Tensor self) -> Tensor
  use_c10_dispatcher: full
  variants: function, method

- func: log10_(Tensor(a!) self) -> Tensor(a!)
  variants: function, method

- func: log10.out(Tensor self, *, Tensor(a!) out) -> Tensor(a!)
  dispatch:
    CPU: log10_out
    CUDA: log10_out

- func: log1p(Tensor self) -> Tensor
  use_c10_dispatcher: full
  variants: function, method

- func: log1p_(Tensor(a!) self) -> Tensor(a!)
  variants: function, method
  dispatch:
    CPU: log1p_
    CUDA: log1p_
    SparseCPU: log1p_sparse_
    SparseCUDA: log1p_sparse_

- func: log1p.out(Tensor self, *, Tensor(a!) out) -> Tensor(a!)
  dispatch:
    CPU: log1p_out
    CUDA: log1p_out
    SparseCPU: log1p_out_sparse
    SparseCUDA: log1p_out_sparse

- func: log2(Tensor self) -> Tensor
  use_c10_dispatcher: full
  variants: function, method

- func: log2_(Tensor(a!) self) -> Tensor(a!)
  variants: function, method

- func: log2.out(Tensor self, *, Tensor(a!) out) -> Tensor(a!)
  dispatch:
    CPU: log2_out
    CUDA: log2_out

- func: logaddexp.out(Tensor self, Tensor other, *, Tensor(a!) out) -> Tensor(a!)

- func: logaddexp(Tensor self, Tensor other) -> Tensor
  use_c10_dispatcher: full
  variants: method, function

- func: logaddexp2.out(Tensor self, Tensor other, *, Tensor(a!) out) -> Tensor(a!)

- func: logaddexp2(Tensor self, Tensor other) -> Tensor
  use_c10_dispatcher: full
  variants: method, function

- func: logdet(Tensor self) -> Tensor
  use_c10_dispatcher: full
  variants: function, method

- func: logspace(Scalar start, Scalar end, int steps=100, float base=10.0, *, ScalarType? dtype=None, Layout? layout=None, Device? device=None, bool? pin_memory=None) -> Tensor

- func: logspace.out(Scalar start, Scalar end, int steps=100, float base=10.0, *, Tensor(a!) out) -> Tensor(a!)
  dispatch:
    CPU: logspace_cpu_out
    CUDA: logspace_cuda_out

# log_softmax allows positional dtype, unlike most operators, because kwonly is BC-breaking when loading jit models.
- func: log_softmax.int(Tensor self, int dim, ScalarType? dtype=None) -> Tensor
  variants: function, method

- func: log_softmax.Dimname(Tensor self, Dimname dim, *, ScalarType? dtype=None) -> Tensor
  variants: function, method

- func: _log_softmax(Tensor self, int dim, bool half_to_float) -> Tensor
  use_c10_dispatcher: full
  dispatch:
    CPU: log_softmax_cpu
    CUDA: log_softmax_cuda

- func: _log_softmax_backward_data(Tensor grad_output, Tensor output, int dim, Tensor self) -> Tensor
  use_c10_dispatcher: full
  dispatch:
    CPU: log_softmax_backward_cpu
    CUDA: log_softmax_backward_cuda

- func: _logcumsumexp(Tensor self, int dim) -> Tensor
  use_c10_dispatcher: full
  dispatch:
    CPU: _logcumsumexp_cpu
    CUDA: _logcumsumexp_cuda

- func: _logcumsumexp.out(Tensor self, int dim, *, Tensor(a!) out) -> Tensor(a!)
  dispatch:
    CPU: _logcumsumexp_out_cpu
    CUDA: _logcumsumexp_out_cuda

- func: logcumsumexp(Tensor self, int dim) -> Tensor
  variants: function, method

- func: logcumsumexp.out(Tensor self, int dim, *, Tensor(a!) out) -> Tensor(a!)

- func: logcumsumexp.dimname(Tensor self, Dimname dim) -> Tensor
  variants: function, method

- func: logcumsumexp.dimname_out(Tensor self, Dimname dim, *, Tensor(a!) out) -> Tensor(a!)

- func: logsumexp(Tensor self, int[1] dim, bool keepdim=False) -> Tensor
  use_c10_dispatcher: full
  variants: function, method

- func: logsumexp.out(Tensor self, int[1] dim, bool keepdim=False, *, Tensor(a!) out) -> Tensor(a!)

- func: logsumexp.names(Tensor self, Dimname[1] dim, bool keepdim=False) -> Tensor
  variants: function, method

- func: logsumexp.names_out(Tensor self, Dimname[1] dim, bool keepdim=False, *, Tensor(a!) out) -> Tensor(a!)

- func: margin_ranking_loss(Tensor input1, Tensor input2, Tensor target, float margin=0.0, int reduction=Mean) -> Tensor
  use_c10_dispatcher: full

- func: matmul(Tensor self, Tensor other) -> Tensor
  use_c10_dispatcher: full
  variants: function, method

- func: matmul.out(Tensor self, Tensor other, *, Tensor(a!) out) -> Tensor(a!)

- func: matrix_rank.tol(Tensor self, float tol, bool symmetric=False) -> Tensor
  use_c10_dispatcher: full

- func: matrix_rank(Tensor self, bool symmetric=False) -> Tensor
  use_c10_dispatcher: full

- func: matrix_power(Tensor self, int n) -> Tensor
  use_c10_dispatcher: full
  variants: function, method

- func: max.dim(Tensor self, int dim, bool keepdim=False) -> (Tensor values, Tensor indices)
  use_c10_dispatcher: full
  variants: function, method

- func: max.dim_max(Tensor self, int dim, bool keepdim=False, *, Tensor(a!) max, Tensor(b!) max_values) -> (Tensor(a!) values, Tensor(b!) indices)

- func: max_values(Tensor self, int[1] dim, bool keepdim=False) -> Tensor
  use_c10_dispatcher: full
  variants: function, method

- func: max.names_dim(Tensor self, Dimname dim, bool keepdim=False) -> (Tensor values, Tensor indices)
  variants: function, method

- func: max.names_dim_max(Tensor self, Dimname dim, bool keepdim=False, *, Tensor(a!) max, Tensor(b!) max_values) -> (Tensor(a!) values, Tensor(b!) indices)

- func: max_values.names(Tensor self, Dimname[1] dim, bool keepdim=False) -> Tensor
  variants: function, method

# Return: (Tensor output, Tensor indices)
- func: max_pool1d_with_indices(Tensor self, int[1] kernel_size, int[1] stride=[], int[1] padding=0, int[1] dilation=1, bool ceil_mode=False) -> (Tensor, Tensor)
  use_c10_dispatcher: full

- func: max_pool1d(Tensor self, int[1] kernel_size, int[1] stride=[], int[1] padding=0, int[1] dilation=1, bool ceil_mode=False) -> Tensor
  use_c10_dispatcher: full

- func: max_pool2d(Tensor self, int[2] kernel_size, int[2] stride=[], int[2] padding=0, int[2] dilation=1, bool ceil_mode=False) -> Tensor
  use_c10_dispatcher: full

- func: mkldnn_max_pool2d(Tensor self, int[2] kernel_size, int[2] stride=[], int[2] padding=0, int[2] dilation=1, bool ceil_mode=False) -> Tensor
  use_c10_dispatcher: full
  requires_tensor: True
  dispatch:
    MkldnnCPU: mkldnn_max_pool2d

- func: quantized_max_pool2d(Tensor self, int[2] kernel_size, int[2] stride=[], int[2] padding=0, int[2] dilation=1, bool ceil_mode=False) -> Tensor
  use_c10_dispatcher: full
  requires_tensor: True
  dispatch:
    QuantizedCPU: quantized_max_pool2d

- func: max_pool3d(Tensor self, int[3] kernel_size, int[3] stride=[], int[3] padding=0, int[3] dilation=1, bool ceil_mode=False) -> Tensor
  use_c10_dispatcher: full

# The CPU and GPU dispatch variants are named weirdly here because otherwise there
# are namespacing issues in C++
- func: mean(Tensor self, *, ScalarType? dtype=None) -> Tensor
  variants: function, method
  dispatch:
    CPU: mean_cpu_gpu
    CUDA: mean_cpu_gpu
    QuantizedCPU: quantized_mean_cpu

- func: mean.dim(Tensor self, int[1] dim, bool keepdim=False, *, ScalarType? dtype=None) -> Tensor
  variants: function, method
  dispatch:
    CPU: mean_cpu_gpu
    CUDA: mean_cpu_gpu
    QuantizedCPU: quantized_mean_cpu
    Vulkan: mean_vulkan

- func: mean.out(Tensor self, int[1] dim, bool keepdim=False, *, ScalarType? dtype=None, Tensor(a!) out) -> Tensor(a!)
  dispatch:
    CPU: mean_out_cpu_gpu
    CUDA: mean_out_cpu_gpu
    QuantizedCPU: quantized_mean_out_cpu

- func: mean.names_dim(Tensor self, Dimname[1] dim, bool keepdim=False, *, ScalarType? dtype=None) -> Tensor
  variants: function, method

- func: mean.names_out(Tensor self, Dimname[1] dim, bool keepdim=False, *, ScalarType? dtype=None, Tensor(a!) out) -> Tensor(a!)

- func: median.dim(Tensor self, int dim, bool keepdim=False) -> (Tensor values, Tensor indices)
  use_c10_dispatcher: full
  variants: function, method

- func: median.dim_values(Tensor self, int dim, bool keepdim=False, *, Tensor(a!) values, Tensor(b!) indices) -> (Tensor(a!) values, Tensor(b!) indices)

- func: median.names_dim(Tensor self, Dimname dim, bool keepdim=False) -> (Tensor values, Tensor indices)
  variants: function, method

- func: median.names_dim_values(Tensor self, Dimname dim, bool keepdim=False, *, Tensor(a!) values, Tensor(b!) indices) -> (Tensor(a!) values, Tensor(b!) indices)

- func: min.dim(Tensor self, int dim, bool keepdim=False) -> (Tensor values, Tensor indices)
  use_c10_dispatcher: full
  variants: function, method

- func: min.dim_min(Tensor self, int dim, bool keepdim=False, *, Tensor(a!) min, Tensor(b!) min_indices) -> (Tensor(a!) values, Tensor(b!) indices)

- func: min_values(Tensor self, int[1] dim, bool keepdim=False) -> Tensor
  use_c10_dispatcher: full
  variants: function, method

- func: min.names_dim(Tensor self, Dimname dim, bool keepdim=False) -> (Tensor values, Tensor indices)
  variants: function, method

- func: min.names_dim_min(Tensor self, Dimname dim, bool keepdim=False, *, Tensor(a!) min, Tensor(b!) min_indices) -> (Tensor(a!) values, Tensor(b!) indices)

- func: min_values.names(Tensor self, Dimname[1] dim, bool keepdim=False) -> Tensor
  variants: function, method

- func: mkldnn_convolution(Tensor self, Tensor weight, Tensor? bias, int[] padding, int[] stride, int[] dilation, int groups) -> Tensor

- func: mkldnn_convolution_backward_input(int[] self_size, Tensor grad_output, Tensor weight, int[] padding, int[] stride, int[] dilation, int groups, bool bias_defined) -> Tensor
  use_c10_dispatcher: full

- func: mkldnn_convolution_backward_weights(int[] weight_size, Tensor grad_output, Tensor self, int[] padding, int[] stride, int[] dilation, int groups, bool bias_defined) -> (Tensor, Tensor)
  use_c10_dispatcher: full

- func: mkldnn_convolution_backward(Tensor self, Tensor grad_output, Tensor weight, int[] padding, int[] stride, int[] dilation, int groups, bool[3] output_mask) -> (Tensor, Tensor, Tensor)
  use_c10_dispatcher: full

- func: miopen_batch_norm(Tensor input, Tensor weight, Tensor? bias, Tensor? running_mean, Tensor? running_var, bool training, float exponential_average_factor, float epsilon) -> (Tensor, Tensor, Tensor)
  dispatch:
    CUDA: miopen_batch_norm

- func: miopen_batch_norm_backward(Tensor input, Tensor grad_output, Tensor weight, Tensor? running_mean, Tensor? running_var, Tensor? save_mean, Tensor? save_var, float epsilon) -> (Tensor, Tensor, Tensor)
  dispatch:
    CUDA: miopen_batch_norm_backward

- func: miopen_convolution(Tensor self, Tensor weight, Tensor? bias, int[] padding, int[] stride, int[] dilation, int groups, bool benchmark, bool deterministic) -> Tensor
  dispatch:
    CUDA: miopen_convolution

- func: miopen_convolution_backward_input(int[] self_size, Tensor grad_output, Tensor weight, int[] padding, int[] stride, int[] dilation, int groups, bool benchmark, bool deterministic) -> Tensor
  use_c10_dispatcher: full
  dispatch:
    CUDA: miopen_convolution_backward_input

- func: miopen_convolution_backward(Tensor self, Tensor grad_output, Tensor weight, int[] padding, int[] stride, int[] dilation, int groups, bool benchmark, bool deterministic, bool[3] output_mask) -> (Tensor, Tensor, Tensor)
  use_c10_dispatcher: full
  dispatch:
    CUDA: miopen_convolution_backward

- func: miopen_convolution_backward_bias(Tensor grad_output) -> Tensor
  use_c10_dispatcher: full
  dispatch:
    CUDA: miopen_convolution_backward_bias

- func: miopen_convolution_backward_weight(int[] weight_size, Tensor grad_output, Tensor self, int[] padding, int[] stride, int[] dilation, int groups, bool benchmark, bool deterministic) -> Tensor
  use_c10_dispatcher: full
  dispatch:
    CUDA: miopen_convolution_backward_weight

- func: miopen_convolution_transpose(Tensor self, Tensor weight, Tensor? bias, int[] padding, int[] output_padding, int[] stride, int[] dilation, int groups, bool benchmark, bool deterministic) -> Tensor
  dispatch:
    CUDA: miopen_convolution_transpose

# NB: output_padding not strictly needed here, but it's helpful for the float
# backwards
- func: miopen_convolution_transpose_backward(Tensor self, Tensor grad_output, Tensor weight, int[] padding, int[] output_padding, int[] stride, int[] dilation, int groups, bool benchmark, bool deterministic, bool[3] output_mask) -> (Tensor, Tensor, Tensor)
  use_c10_dispatcher: full
  dispatch:
    CUDA: miopen_convolution_transpose_backward

- func: miopen_convolution_transpose_backward_input(Tensor grad_output, Tensor weight, int[] padding, int[] stride, int[] dilation, int groups, bool benchmark, bool deterministic) -> Tensor
  use_c10_dispatcher: full
  dispatch:
    CUDA: miopen_convolution_transpose_backward_input

- func: miopen_convolution_transpose_backward_weight(int[] weight_size, Tensor grad_output, Tensor self, int[] padding, int[] stride, int[] dilation, int groups, bool benchmark, bool deterministic) -> Tensor
  use_c10_dispatcher: full
  dispatch:
    CUDA: miopen_convolution_transpose_backward_weight

- func: miopen_depthwise_convolution(Tensor self, Tensor weight, Tensor? bias, int[] padding, int[] stride, int[] dilation, int groups, bool benchmark, bool deterministic) -> Tensor
  dispatch:
    CUDA: miopen_depthwise_convolution

- func: miopen_depthwise_convolution_backward_input(int[] self_size, Tensor grad_output, Tensor weight, int[] padding, int[] stride, int[] dilation, int groups, bool benchmark, bool deterministic) -> Tensor
  use_c10_dispatcher: full
  dispatch:
    CUDA: miopen_depthwise_convolution_backward_input

- func: miopen_depthwise_convolution_backward(Tensor self, Tensor grad_output, Tensor weight, int[] padding, int[] stride, int[] dilation, int groups, bool benchmark, bool deterministic, bool[3] output_mask) -> (Tensor, Tensor, Tensor)
  use_c10_dispatcher: full
  dispatch:
    CUDA: miopen_depthwise_convolution_backward

- func: miopen_depthwise_convolution_backward_weight(int[] weight_size, Tensor grad_output, Tensor self, int[] padding, int[] stride, int[] dilation, int groups, bool benchmark, bool deterministic) -> Tensor
  use_c10_dispatcher: full
  dispatch:
    CUDA: miopen_depthwise_convolution_backward_weight

- func: miopen_rnn(Tensor input, Tensor[] weight, int weight_stride0, Tensor hx, Tensor? cx, int mode, int hidden_size, int num_layers, bool batch_first, float dropout, bool train, bool bidirectional, int[] batch_sizes, Tensor? dropout_state) -> (Tensor, Tensor, Tensor, Tensor, Tensor)
  dispatch:
    CUDA: miopen_rnn

- func: miopen_rnn_backward(Tensor input, Tensor[] weight, int weight_stride0, Tensor weight_buf, Tensor hx, Tensor? cx, Tensor output, Tensor? grad_output, Tensor? grad_hy, Tensor? grad_cy, int mode, int hidden_size, int num_layers, bool batch_first, float dropout, bool train, bool bidirectional, int[] batch_sizes, Tensor? dropout_state, Tensor reserve, bool[4] output_mask) -> (Tensor, Tensor, Tensor, Tensor[])
  dispatch:
    CUDA: miopen_rnn_backward

- func: mm(Tensor self, Tensor mat2) -> Tensor
  use_c10_dispatcher: full
  variants: function, method
  dispatch:
    CPU: mm_cpu
    CUDA: mm_cuda
    SparseCPU: _sparse_mm
    SparseCUDA: _sparse_mm

- func: mm.out(Tensor self, Tensor mat2, *, Tensor(a!) out) -> Tensor(a!)
  dispatch:
    CPU: mm_cpu_out
    CUDA: mm_out_cuda
    SparseCPU: _sparse_mm_out
    SparseCUDA: _sparse_mm_out

- func: _sparse_mm(Tensor sparse, Tensor dense) -> Tensor
  use_c10_dispatcher: full

- func: mode(Tensor self, int dim=-1, bool keepdim=False) -> (Tensor values, Tensor indices)
  use_c10_dispatcher: full
  variants: function, method

- func: mode.values(Tensor self, int dim=-1, bool keepdim=False, *, Tensor(a!) values, Tensor(b!) indices) -> (Tensor(a!) values, Tensor(b!) indices)

- func: mode.dimname(Tensor self, Dimname dim, bool keepdim=False) -> (Tensor values, Tensor indices)
  variants: function, method

- func: mode.dimname_out(Tensor self, Dimname dim, bool keepdim=False, *, Tensor(a!) values, Tensor(b!) indices) -> (Tensor(a!) values, Tensor(b!) indices)

- func: mul.Tensor(Tensor self, Tensor other) -> Tensor
  use_c10_dispatcher: full
  variants: function, method
  dispatch:
    CPU: mul
    CUDA: mul
    SparseCPU: mul_sparse
    SparseCUDA: mul_sparse
    MkldnnCPU: mkldnn_mul

- func: mul_.Tensor(Tensor(a!) self, Tensor other) -> Tensor(a!)
  variants: method
  dispatch:
    CPU: mul_
    CUDA: mul_
    SparseCPU: mul_sparse_
    SparseCUDA: mul_sparse_
    MkldnnCPU: mkldnn_mul_

- func: mul.out(Tensor self, Tensor other, *, Tensor(a!) out) -> Tensor(a!)
  dispatch:
    CPU: mul_out
    CUDA: mul_out
    SparseCPU: mul_out_sparse_cpu
    SparseCUDA: mul_out_sparse_cuda
    MkldnnCPU: mkldnn_mul_out

  # For C++ only, until we have conversion from C++ numbers to Tensor
- func: mul.Scalar(Tensor self, Scalar other) -> Tensor
  use_c10_dispatcher: full
  variants: function, method

- func: mul_.Scalar(Tensor(a!) self, Scalar other) -> Tensor(a!)
  variants: method

- func: mv(Tensor self, Tensor vec) -> Tensor
  use_c10_dispatcher: full
  variants: function, method
  dispatch:
    CPU: mv
    CUDA: mv
    SparseCPU: mv_sparse
    SparseCUDA: mv_sparse

- func: mv.out(Tensor self, Tensor vec, *, Tensor(a!) out) -> Tensor(a!)

- func: mvlgamma(Tensor self, int p) -> Tensor
  use_c10_dispatcher: full
  variants: function, method

- func: mvlgamma_(Tensor(a!) self, int p) -> Tensor(a!)
  variants: method

- func: narrow_copy(Tensor self, int dim, int start, int length) -> Tensor
  use_c10_dispatcher: full
  variants: method
  dispatch:
    CPU: narrow_copy_dense
    CUDA: narrow_copy_dense
    SparseCPU: narrow_copy_sparse
    SparseCUDA: narrow_copy_sparse

- func: narrow(Tensor(a) self, int dim, int start, int length) -> Tensor(a)
  use_c10_dispatcher: full
  variants: function, method
  device_guard: False

- func: narrow.Tensor(Tensor(a) self, int dim, Tensor start, int length) -> Tensor(a)
  use_c10_dispatcher: full
  variants: function, method
  device_guard: False

- func: native_batch_norm(Tensor input, Tensor? weight, Tensor? bias, Tensor? running_mean, Tensor? running_var, bool training, float momentum, float eps) -> (Tensor, Tensor, Tensor)
  dispatch:
    CPU: batch_norm_cpu
    CUDA: batch_norm_cuda
    MkldnnCPU: mkldnn_batch_norm

- func: native_batch_norm.out(Tensor input, Tensor? weight, Tensor? bias, Tensor? running_mean, Tensor? running_var, bool training, float momentum, float eps, *, Tensor(a!) out, Tensor(b!) save_mean, Tensor(c!) save_invstd) -> (Tensor(a!), Tensor(b!), Tensor(c!))
  dispatch:
    CUDA: batch_norm_cuda_out

- func: batch_norm_stats(Tensor input, float eps) -> (Tensor, Tensor)
  use_c10_dispatcher: full
  dispatch:
    CUDA: batch_norm_stats_cuda

- func: batch_norm_elemt(Tensor input, Tensor? weight, Tensor? bias, Tensor mean, Tensor invstd, float eps) -> Tensor
  dispatch:
    CUDA: batch_norm_elemt_cuda

- func: batch_norm_elemt.out(Tensor input, Tensor? weight, Tensor? bias, Tensor mean, Tensor invstd, float eps, *, Tensor(a!) out) -> Tensor(a!)
  dispatch:
    CUDA: batch_norm_elemt_cuda_out

# for backward compatibility
- func: batch_norm_gather_stats(Tensor input, Tensor mean, Tensor invstd, Tensor? running_mean, Tensor? running_var, float momentum, float eps, int count) -> (Tensor, Tensor)
  dispatch:
    CUDA: batch_norm_gather_stats_cuda

- func: batch_norm_gather_stats_with_counts(Tensor input, Tensor mean, Tensor invstd, Tensor? running_mean, Tensor? running_var, float momentum, float eps, Tensor counts) -> (Tensor, Tensor)
  dispatch:
    CUDA: batch_norm_gather_stats_with_counts_cuda

- func: native_batch_norm_backward(Tensor grad_out, Tensor input, Tensor? weight, Tensor? running_mean, Tensor? running_var, Tensor? save_mean, Tensor? save_invstd, bool train, float eps, bool[3] output_mask) -> (Tensor, Tensor, Tensor)
  dispatch:
    CPU: batch_norm_backward_cpu
    CUDA: batch_norm_backward_cuda

- func: batch_norm_backward_reduce(Tensor grad_out, Tensor input, Tensor mean, Tensor invstd, Tensor? weight, bool input_g, bool weight_g, bool bias_g) -> (Tensor, Tensor, Tensor, Tensor)
  dispatch:
    CUDA: batch_norm_backward_reduce_cuda

- func: batch_norm_backward_elemt(Tensor grad_out, Tensor input, Tensor mean, Tensor invstd, Tensor? weight, Tensor mean_dy, Tensor mean_dy_xmu) -> Tensor
  dispatch:
    CUDA: batch_norm_backward_elemt_cuda

- func: batch_norm_update_stats(Tensor input, Tensor? running_mean, Tensor? running_var, float momentum) -> (Tensor, Tensor)
  dispatch:
    CPU: batch_norm_update_stats_cpu
    CUDA: batch_norm_update_stats_cuda

- func: is_vulkan_available() -> bool
  use_c10_dispatcher: full

- func: _nnpack_available() -> bool
  use_c10_dispatcher: full

- func: _nnpack_spatial_convolution(Tensor input, Tensor weight, Tensor? bias, int[2] padding, int[2] stride=1) -> Tensor
  variants: function

- func: _nnpack_spatial_convolution_backward(Tensor input, Tensor grad_output, Tensor weight, int[2] padding, bool[3] output_mask) -> (Tensor, Tensor, Tensor)
  use_c10_dispatcher: full
  variants: function

- func: _nnpack_spatial_convolution_backward_input(Tensor input, Tensor grad_output, Tensor weight, int[2] padding) -> Tensor
  use_c10_dispatcher: full
  variants: function

- func: _nnpack_spatial_convolution_backward_weight(Tensor input, int[] weightsize, Tensor grad_output, int[2] padding) -> Tensor
  use_c10_dispatcher: full
  variants: function

- func: ones.names(int[] size, *, Dimname[]? names, ScalarType? dtype=None, Layout? layout=None, Device? device=None, bool? pin_memory=None) -> Tensor
  device_guard: False

- func: ones(int[] size, *, ScalarType? dtype=None, Layout? layout=None, Device? device=None, bool? pin_memory=None) -> Tensor

- func: ones.out(int[] size, *, Tensor(a!) out) -> Tensor(a!)

- func: ones_like(Tensor self, *, ScalarType? dtype=None, Layout? layout=None, Device? device=None, bool? pin_memory=None, MemoryFormat? memory_format=None) -> Tensor

- func: pairwise_distance(Tensor x1, Tensor x2, float p=2, float eps=1e-06, bool keepdim=False) -> Tensor
  use_c10_dispatcher: full

- func: cdist(Tensor x1, Tensor x2, float p=2, int? compute_mode=None) -> Tensor
  use_c10_dispatcher: full

- func: _euclidean_dist(Tensor x1, Tensor x2) -> Tensor
  use_c10_dispatcher: full

- func: _cdist_forward(Tensor x1, Tensor x2, float p, int? compute_mode) -> Tensor
  use_c10_dispatcher: full

- func: _cdist_backward(Tensor grad, Tensor x1, Tensor x2, float p, Tensor cdist) -> Tensor
  use_c10_dispatcher: full

- func: pdist(Tensor self, float p=2) -> Tensor
  use_c10_dispatcher: full

- func: _pdist_forward(Tensor self, float p=2) -> Tensor
  use_c10_dispatcher: full

- func: _pdist_backward(Tensor grad, Tensor self, float p, Tensor pdist) -> Tensor
  use_c10_dispatcher: full

- func: cosine_similarity(Tensor x1, Tensor x2, int dim=1, float eps=1e-08) -> Tensor
  use_c10_dispatcher: full
  variants: function

- func: permute(Tensor(a) self, int[] dims) -> Tensor(a)
  use_c10_dispatcher: full
  variants: method  # This is method-only to match the previous tensor API. In the future we could make this a function too.

# Only exposed from C++ -- in Python,
# we expose it as an attribute `T`, not a function.
#
# I'd like to name this "T" in C++ too, but
# calling a native function "T" causes undefined
# behavior on Windows, for reasons I don't understand
# (maybe related to capital letter collation somehow...)
- func: numpy_T(Tensor(a) self) -> Tensor(a)
  use_c10_dispatcher: full
  variants: method

- func: pixel_shuffle(Tensor self, int upscale_factor) -> Tensor
  use_c10_dispatcher: full

- func: channel_shuffle(Tensor self, int groups) -> Tensor
  use_c10_dispatcher: full
  dispatch:
    CPU: channel_shuffle
    QuantizedCPU: quantized_channel_shuffle

- func: is_pinned(Tensor self) -> bool
  use_c10_dispatcher: full
  variants: method

- func: pin_memory(Tensor self) -> Tensor
  use_c10_dispatcher: full
  variants: method

- func: pinverse(Tensor self, float rcond=1e-15) -> Tensor
  use_c10_dispatcher: full
  variants: function, method

- func: poisson_nll_loss(Tensor input, Tensor target, bool log_input, bool full, float eps, int reduction) -> Tensor
  use_c10_dispatcher: full
  variants: function

- func: rad2deg(Tensor self) -> Tensor
  use_c10_dispatcher: full
  variants: function, method
  supports_named_tensor: True

- func: rad2deg_(Tensor(a!) self) -> Tensor(a!)
  variants: function, method
  supports_named_tensor: True

- func: rad2deg.out(Tensor self, *, Tensor(a!) out) -> Tensor(a!)
  supports_named_tensor: True

- func: deg2rad(Tensor self) -> Tensor
  use_c10_dispatcher: full
  variants: function, method
  supports_named_tensor: True

- func: deg2rad_(Tensor(a!) self) -> Tensor(a!)
  variants: function, method
  supports_named_tensor: True

- func: deg2rad.out(Tensor self, *, Tensor(a!) out) -> Tensor(a!)
  supports_named_tensor: True

- func: scalar_tensor(Scalar s, *, ScalarType? dtype=None, Layout? layout=None, Device? device=None, bool? pin_memory=None) -> Tensor

- func: rand.names(int[] size, *, Dimname[]? names, ScalarType? dtype=None, Layout? layout=None, Device? device=None, bool? pin_memory=None) -> Tensor
  device_guard: False

- func: rand.generator_with_names(int[] size, *, Generator? generator, Dimname[]? names, ScalarType? dtype=None, Layout? layout=None, Device? device=None, bool? pin_memory=None) -> Tensor
  device_guard: False

- func: rand(int[] size, *, ScalarType? dtype=None, Layout? layout=None, Device? device=None, bool? pin_memory=None) -> Tensor

- func: rand.generator(int[] size, *, Generator? generator, ScalarType? dtype=None, Layout? layout=None, Device? device=None, bool? pin_memory=None) -> Tensor

- func: rand.out(int[] size, *, Tensor(a!) out) -> Tensor(a!)

- func: rand.generator_out(int[] size, *, Generator? generator, Tensor(a!) out) -> Tensor(a!)

- func: rand_like(Tensor self, *, ScalarType? dtype=None, Layout? layout=None, Device? device=None, bool? pin_memory=None, MemoryFormat? memory_format=None) -> Tensor

- func: randint(int high, int[] size, *, ScalarType? dtype=None, Layout? layout=None, Device? device=None, bool? pin_memory=None) -> Tensor

- func: randint.generator(int high, int[] size, *, Generator? generator, ScalarType? dtype=None, Layout? layout=None, Device? device=None, bool? pin_memory=None) -> Tensor

- func: randint.low(int low, int high, int[] size, *, ScalarType? dtype=None, Layout? layout=None, Device? device=None, bool? pin_memory=None) -> Tensor

- func: randint.low_generator(int low, int high, int[] size, *, Generator? generator, ScalarType? dtype=None, Layout? layout=None, Device? device=None, bool? pin_memory=None) -> Tensor

- func: randint.out(int high, int[] size, *, Tensor(a!) out) -> Tensor(a!)

- func: randint.generator_out(int high, int[] size, *, Generator? generator, Tensor(a!) out) -> Tensor(a!)

- func: randint.low_out(int low, int high, int[] size, *, Tensor(a!) out) -> Tensor(a!)

- func: randint.low_generator_out(int low, int high, int[] size, *, Generator? generator, Tensor(a!) out) -> Tensor(a!)

- func: randint_like(Tensor self, int high, *, ScalarType? dtype=None, Layout? layout=None, Device? device=None, bool? pin_memory=None, MemoryFormat? memory_format=None) -> Tensor

- func: randint_like.low_dtype(Tensor self, int low, int high, *, ScalarType? dtype=None, Layout? layout=None, Device? device=None, bool? pin_memory=None, MemoryFormat? memory_format=None) -> Tensor

- func: randn(int[] size, *, ScalarType? dtype=None, Layout? layout=None, Device? device=None, bool? pin_memory=None) -> Tensor

- func: randn.generator(int[] size, *, Generator? generator, ScalarType? dtype=None, Layout? layout=None, Device? device=None, bool? pin_memory=None) -> Tensor

- func: randn.names(int[] size, *, Dimname[]? names, ScalarType? dtype=None, Layout? layout=None, Device? device=None, bool? pin_memory=None) -> Tensor
  device_guard: False

- func: randn.generator_with_names(int[] size, *, Generator? generator, Dimname[]? names, ScalarType? dtype=None, Layout? layout=None, Device? device=None, bool? pin_memory=None) -> Tensor
  device_guard: False

- func: randn.out(int[] size, *, Tensor(a!) out) -> Tensor(a!)

- func: randn.generator_out(int[] size, *, Generator? generator, Tensor(a!) out) -> Tensor(a!)

- func: randn_like(Tensor self, *, ScalarType? dtype=None, Layout? layout=None, Device? device=None, bool? pin_memory=None, MemoryFormat? memory_format=None) -> Tensor

- func: randperm(int n, *, ScalarType? dtype=None, Layout? layout=None, Device? device=None, bool? pin_memory=None) -> Tensor

- func: randperm.generator(int n, *, Generator? generator, ScalarType? dtype=None, Layout? layout=None, Device? device=None, bool? pin_memory=None) -> Tensor

- func: randperm.out(int n, *, Tensor(a!) out) -> Tensor(a!)

- func: randperm.generator_out(int n, *, Generator? generator, Tensor(a!) out) -> Tensor(a!)
  dispatch:
    CPU: randperm_out_cpu
    CUDA: randperm_out_cuda

- func: range.step(Scalar start, Scalar end, Scalar step=1, *, ScalarType? dtype=None, Layout? layout=None, Device? device=None, bool? pin_memory=None) -> Tensor

- func: range(Scalar start, Scalar end, *, ScalarType? dtype=None, Layout? layout=None, Device? device=None, bool? pin_memory=None) -> Tensor

- func: range.out(Scalar start, Scalar end, Scalar step=1, *, Tensor(a!) out) -> Tensor(a!)
  dispatch:
    CPU: range_cpu_out
    CUDA: range_cuda_out

- func: reciprocal(Tensor self) -> Tensor
  use_c10_dispatcher: full
  variants: function, method

- func: reciprocal_(Tensor(a!) self) -> Tensor(a!)
  variants: function, method

- func: reciprocal.out(Tensor self, *, Tensor(a!) out) -> Tensor(a!)

- func: neg(Tensor self) -> Tensor
  use_c10_dispatcher: full
  variants: function, method

- func: neg_(Tensor(a!) self) -> Tensor(a!)
  variants: function, method

- func: neg.out(Tensor self, *, Tensor(a!) out) -> Tensor(a!)
  dispatch:
    CPU: neg_out
    CUDA: neg_out

- func: repeat(Tensor self, int[] repeats) -> Tensor
  use_c10_dispatcher: full
  variants: method  # This is method-only to match the previous tensor API. In the future we could make this a function too.

- func: repeat_interleave.Tensor(Tensor repeats) -> Tensor
  use_c10_dispatcher: full
  variants: function
  dispatch:
    CPU: repeat_interleave_cpu
    CUDA: repeat_interleave_cuda

- func: repeat_interleave.self_Tensor(Tensor self, Tensor repeats, int? dim=None) -> Tensor
  use_c10_dispatcher: full
  variants: function, method

- func: repeat_interleave.self_int(Tensor self, int repeats, int? dim=None) -> Tensor
  use_c10_dispatcher: full
  variants: function, method

- func: reshape(Tensor self, int[] shape) -> Tensor
  use_c10_dispatcher: full
  variants: function, method
  device_guard: False

- func: _mkldnn_reshape(Tensor self, int[] shape) -> Tensor
  use_c10_dispatcher: full
  device_guard: False
  requires_tensor: True
  dispatch:
    MkldnnCPU: mkldnn_reshape

- func: reshape_as(Tensor self, Tensor other) -> Tensor
  use_c10_dispatcher: full
  variants: method
  device_guard: False

- func: round(Tensor self) -> Tensor
  use_c10_dispatcher: full
  variants: function, method

- func: round_(Tensor(a!) self) -> Tensor(a!)
  variants: function, method

- func: round.out(Tensor self, *, Tensor(a!) out) -> Tensor(a!)
  dispatch:
    CPU: round_out
    CUDA: round_out

- func: rrelu(Tensor self, Scalar lower=0.125, Scalar upper=0.3333333333333333, bool training=False, Generator? generator=None) -> Tensor

- func: rrelu_(Tensor(a!) self, Scalar lower=0.125, Scalar upper=0.3333333333333333, bool training=False, Generator? generator=None) -> Tensor(a!)

- func: relu(Tensor self) -> Tensor
  use_c10_dispatcher: full
  variants: function, method
  dispatch:
    CPU: relu
    CUDA: relu
    MkldnnCPU: mkldnn_relu
    QuantizedCPU: quantized_relu

- func: relu_(Tensor(a!) self) -> Tensor(a!)
  variants: function, method
  dispatch:
    CPU: relu_
    CUDA: relu_
    MkldnnCPU: mkldnn_relu_
    QuantizedCPU: quantized_relu_

- func: prelu(Tensor self, Tensor weight) -> Tensor
  use_c10_dispatcher: full
  variants: function, method
  dispatch:
    CPU: prelu_cpu
    CUDA: prelu_cuda

- func: prelu_backward(Tensor grad_output, Tensor self, Tensor weight) -> (Tensor, Tensor)
  use_c10_dispatcher: full
  variants: function, method
  dispatch:
    CPU: prelu_backward_cpu
    CUDA: prelu_backward_cuda

- func: gelu(Tensor self) -> Tensor
  use_c10_dispatcher: full
  python_module: nn
  dispatch:
    CPU: gelu_cpu
    CUDA: gelu_cuda

- func: gelu_backward(Tensor grad, Tensor self) -> Tensor
  use_c10_dispatcher: full
  python_module: nn
  dispatch:
    CPU: gelu_backward_cpu
    CUDA: gelu_backward_cuda

- func: hardshrink(Tensor self, Scalar lambd=0.5) -> Tensor
  use_c10_dispatcher: full
  variants: function, method

- func: hardshrink_backward(Tensor grad_out, Tensor self, Scalar lambd) -> Tensor
  use_c10_dispatcher: full
  variants: function, method

- func: rsqrt(Tensor self) -> Tensor
  use_c10_dispatcher: full
  variants: function, method

- func: rsqrt_(Tensor(a!) self) -> Tensor(a!)
  variants: function, method

- func: rsqrt.out(Tensor self, *, Tensor(a!) out) -> Tensor(a!)
  dispatch:
    CPU: rsqrt_out
    CUDA: rsqrt_out

- func: select.Dimname(Tensor(a) self, Dimname dim, int index) -> Tensor(a)
  variants: function, method
  device_guard: False

- func: select.int(Tensor(a) self, int dim, int index) -> Tensor(a)
  use_c10_dispatcher: full
  variants: function, method
  device_guard: False

- func: selu(Tensor self) -> Tensor
  use_c10_dispatcher: full

- func: selu_(Tensor(a!) self) -> Tensor(a!)

- func: celu(Tensor self, Scalar alpha=1.0) -> Tensor
  use_c10_dispatcher: full

- func: celu_(Tensor(a!) self, Scalar alpha=1.0) -> Tensor(a!)

- func: sigmoid(Tensor self) -> Tensor
  use_c10_dispatcher: full
  variants: function, method
  dispatch:
    CPU: sigmoid
    CUDA: sigmoid
    QuantizedCPU: quantized_sigmoid
    MkldnnCPU: mkldnn_sigmoid

- func: sigmoid_(Tensor(a!) self) -> Tensor(a!)
  variants: function, method
  dispatch:
    CPU: sigmoid_
    CUDA: sigmoid_
    MkldnnCPU: mkldnn_sigmoid_

- func: sigmoid.out(Tensor self, *, Tensor(a!) out) -> Tensor(a!)

- func: sin(Tensor self) -> Tensor
  use_c10_dispatcher: full
  variants: function, method

- func: sin_(Tensor(a!) self) -> Tensor(a!)
  variants: function, method

- func: sin.out(Tensor self, *, Tensor(a!) out) -> Tensor(a!)
  dispatch:
    CPU: sin_out
    CUDA: sin_out

- func: sinh(Tensor self) -> Tensor
  use_c10_dispatcher: full
  variants: function, method

- func: sinh_(Tensor(a!) self) -> Tensor(a!)
  variants: function, method

- func: sinh.out(Tensor self, *, Tensor(a!) out) -> Tensor(a!)

# Returns a copy of this `Variable` that is detached from its autograd graph.
# This method is OK to call if the `Variable` is a view.
#
# NOTE: Previously, if we change the tensor metadata (e.g. sizes / strides /
# storage / storage_offset) of a tensor created from `detach()`, those metadata
# in the original tensor will also be updated. However, the new behavior is that
# those metadata changes to the detached tensor will not update the original tensor
# anymore, and in the `detach()` function we need to set `allow_tensor_metadata_change_`
# to false to make such changes explicitly illegal, in order to prevent users from
# changing metadata of the detached tensor and expecting the original tensor to also
# be updated.
- func: detach(Tensor self) -> Tensor
  use_c10_dispatcher: full
  manual_kernel_registration: True
  variants: function, method

# Like `detach()`, but modifies this `Variable` in-place. This method may
# only be called on non-view `Variable`s. You can use `is_view()` to check
# this. If this `Variable` is a view, throws an `std::runtime_error()`.
- func: detach_(Tensor(a!) self) -> Tensor(a!)
  manual_kernel_registration: True
  variants: function, method

- func: size.int(Tensor self, int dim) -> int
  use_c10_dispatcher: full
  variants: function, method
  device_guard: False

- func: size.Dimname(Tensor self, Dimname dim) -> int
  variants: function, method
  device_guard: False

- func: slice.Tensor(Tensor(a) self, int dim=0, int start=0, int end=9223372036854775807, int step=1) -> Tensor(a)
  use_c10_dispatcher: full
  variants: function, method
  device_guard: False

- func: slogdet(Tensor self) -> (Tensor sign, Tensor logabsdet)
  use_c10_dispatcher: full
  variants: function, method

- func: smm(Tensor self, Tensor mat2) -> Tensor
  use_c10_dispatcher: full
  variants: function, method

# softmax allows positional dtype, unlike most operators, because kwonly is BC-breaking when loading jit models.
- func: softmax.int(Tensor self, int dim, ScalarType? dtype=None) -> Tensor
  variants: function, method

- func: softmax.Dimname(Tensor self, Dimname dim, *, ScalarType? dtype=None) -> Tensor
  variants: function, method

- func: _softmax(Tensor self, int dim, bool half_to_float) -> Tensor
  use_c10_dispatcher: full
  dispatch:
    CPU: softmax_cpu
    CUDA: softmax_cuda
    MkldnnCPU: mkldnn_softmax

- func: _softmax_backward_data(Tensor grad_output, Tensor output, int dim, Tensor self) -> Tensor
  use_c10_dispatcher: full
  dispatch:
    CPU: softmax_backward_cpu
    CUDA: softmax_backward_cuda

- func: split.Tensor(Tensor(a) self, int split_size, int dim=0) -> Tensor(a)[]
  use_c10_dispatcher: full
  variants: function, method
  device_guard: False

- func: split_with_sizes(Tensor self, int[] split_sizes, int dim=0) -> Tensor[]
  use_c10_dispatcher: full
  variants: function, method
  device_guard: False

- func: squeeze(Tensor(a) self) -> Tensor(a)
  use_c10_dispatcher: full
  variants: function, method
  device_guard: False

- func: squeeze.dim(Tensor(a) self, int dim) -> Tensor(a)
  use_c10_dispatcher: full
  variants: function, method
  device_guard: False

- func: squeeze.dimname(Tensor(a) self, Dimname dim) -> Tensor(a)
  variants: function, method
  device_guard: False

- func: squeeze_(Tensor(a!) self) -> Tensor(a!)
  variants: method
  device_guard: False

- func: squeeze_.dim(Tensor(a!) self, int dim) -> Tensor(a!)
  variants: method
  device_guard: False

- func: squeeze_.dimname(Tensor(a!) self, Dimname dim) -> Tensor(a!)
  variants: method
  device_guard: False

- func: sspaddmm(Tensor self, Tensor mat1, Tensor mat2, *, Scalar beta=1, Scalar alpha=1) -> Tensor
  use_c10_dispatcher: full
  variants: function, method

- func: sspaddmm.out(Tensor self, Tensor mat1, Tensor mat2, *, Scalar beta=1, Scalar alpha=1, Tensor(a!) out) -> Tensor(a!)
  dispatch:
    CPU: _sspaddmm_out_only_sparse
    CUDA: _sspaddmm_out_only_sparse_cuda
    SparseCPU: _sspaddmm_out_cpu
    SparseCUDA: _sspaddmm_out_cuda

- func: stack(Tensor[] tensors, int dim=0) -> Tensor
  use_c10_dispatcher: full

- func: stack.out(Tensor[] tensors, int dim=0, *, Tensor(a!) out) -> Tensor(a!)

# The signature is designed to be consistent with librosa except that it is
# missing the `pad_mode` and `center` arguments, which are taken care of at
# `torch.functional.py`. They shall be moved here once we have mapping between
# Python strings and C++ Enum in codegen.
- func: stft(Tensor self, int n_fft, int? hop_length=None, int? win_length=None, Tensor? window=None, bool normalized=False, bool onesided=True) -> Tensor
  variants: function, method

- func: istft(Tensor self, int n_fft, int? hop_length=None, int? win_length=None, Tensor? window=None, bool center=True, bool normalized=False, bool onesided=True, int? length=None) -> Tensor
  variants: function, method

- func: stride.int(Tensor self, int dim) -> int
  use_c10_dispatcher: full
  variants: function, method
  device_guard: False

- func: stride.Dimname(Tensor self, Dimname dim) -> int
  variants: function, method
  device_guard: False

- func: sum(Tensor self, *, ScalarType? dtype=None) -> Tensor
  variants: function, method

- func: sum.dim_IntList(Tensor self, int[1] dim, bool keepdim=False, *, ScalarType? dtype=None) -> Tensor
  variants: function, method

- func: sum.dim_DimnameList(Tensor self, Dimname[1] dim, bool keepdim=False, *, ScalarType? dtype=None) -> Tensor
  variants: function, method

- func: sum.IntList_out(Tensor self, int[1] dim, bool keepdim=False, *, ScalarType? dtype=None, Tensor(a!) out) -> Tensor(a!)

- func: sum.DimnameList_out(Tensor self, Dimname[1] dim, bool keepdim=False, *, ScalarType? dtype=None, Tensor(a!) out) -> Tensor(a!)

- func: sum_to_size(Tensor self, int[] size) -> Tensor
  use_c10_dispatcher: full
  variants: method
  device_guard: False

- func: sqrt(Tensor self) -> Tensor
  use_c10_dispatcher: full
  variants: function, method

- func: sqrt_(Tensor(a!) self) -> Tensor(a!)
  variants: function, method

- func: sqrt.out(Tensor self, *, Tensor(a!) out) -> Tensor(a!)

- func: square(Tensor self) -> Tensor
  use_c10_dispatcher: full
  variants: function, method

- func: square_(Tensor(a!) self) -> Tensor(a!)
  variants: function, method

- func: std(Tensor self, bool unbiased=True) -> Tensor
  use_c10_dispatcher: full
  variants: function, method

- func: std.dim(Tensor self, int[1] dim, bool unbiased=True, bool keepdim=False) -> Tensor
  use_c10_dispatcher: full
  variants: function, method

- func: std_mean(Tensor self, bool unbiased=True) -> (Tensor, Tensor)
  use_c10_dispatcher: full
  variants: function

- func: std_mean.dim(Tensor self, int[1] dim, bool unbiased=True, bool keepdim=False) -> (Tensor, Tensor)
  use_c10_dispatcher: full
  variants: function

- func: std_mean.names_dim(Tensor self, Dimname[1] dim, bool unbiased=True, bool keepdim=False) -> (Tensor, Tensor)
  variants: function

- func: std.out(Tensor self, int[1] dim, bool unbiased=True, bool keepdim=False, *, Tensor(a!) out) -> Tensor(a!)

- func: std.names_dim(Tensor self, Dimname[1] dim, bool unbiased=True, bool keepdim=False) -> Tensor
  variants: function, method

- func: std.names_out(Tensor self, Dimname[1] dim, bool unbiased=True, bool keepdim=False, *, Tensor(a!) out) -> Tensor(a!)

- func: prod(Tensor self, *, ScalarType? dtype=None) -> Tensor
  variants: function, method

- func: prod.dim_int(Tensor self, int dim, bool keepdim=False, *, ScalarType? dtype=None) -> Tensor
  variants: function, method

- func: prod.int_out(Tensor self, int dim, bool keepdim=False, *, ScalarType? dtype=None, Tensor(a!) out) -> Tensor(a!)

- func: prod.dim_Dimname(Tensor self, Dimname dim, bool keepdim=False, *, ScalarType? dtype=None) -> Tensor
  variants: function, method

- func: prod.Dimname_out(Tensor self, Dimname dim, bool keepdim=False, *, ScalarType? dtype=None, Tensor(a!) out) -> Tensor(a!)

- func: t(Tensor(a) self) -> Tensor(a)
  use_c10_dispatcher: full
  device_guard: False
  variants: function, method

- func: t_(Tensor(a!) self) -> Tensor(a!)
  device_guard: False
  variants: method

- func: tan(Tensor self) -> Tensor
  use_c10_dispatcher: full
  variants: function, method

- func: tan_(Tensor(a!) self) -> Tensor(a!)
  variants: function, method

- func: tan.out(Tensor self, *, Tensor(a!) out) -> Tensor(a!)

- func: tanh(Tensor self) -> Tensor
  use_c10_dispatcher: full
  variants: function, method
  dispatch:
    CPU: tanh
    CUDA: tanh
    QuantizedCPU: quantized_tanh

- func: tanh_(Tensor(a!) self) -> Tensor(a!)
  variants: function, method

- func: tanh.out(Tensor self, *, Tensor(a!) out) -> Tensor(a!)

- func: tensordot(Tensor self, Tensor other, int[] dims_self, int[] dims_other) -> Tensor
  use_c10_dispatcher: full
  variants: function

# TODO: namespace threshold in 'nn'
- func: threshold(Tensor self, Scalar threshold, Scalar value) -> Tensor
  use_c10_dispatcher: full
  variants: function
  dispatch:
    CPU: threshold
    CUDA: threshold_cuda
    QuantizedCPU: quantized_threshold

- func: threshold_(Tensor(a!) self, Scalar threshold, Scalar value) -> Tensor(a!)
  variants: function
  dispatch:
    CPU: threshold_
    CUDA: threshold__cuda

- func: threshold.out(Tensor self, Scalar threshold, Scalar value, *, Tensor(a!) out) -> Tensor(a!)
  dispatch:
    CPU: threshold_out
    CUDA: threshold_out_cuda

- func: threshold_backward(Tensor grad_output, Tensor self, Scalar threshold) -> Tensor
  use_c10_dispatcher: full
  variants: function
  dispatch:
    CPU: threshold_backward
    CUDA: threshold_backward_cuda

- func: transpose.int(Tensor(a) self, int dim0, int dim1) -> Tensor(a)
  use_c10_dispatcher: full
  variants: function, method
  device_guard: False

- func: transpose.Dimname(Tensor(a) self, Dimname dim0, Dimname dim1) -> Tensor(a)
  variants: function, method
  device_guard: False

- func: _mkldnn_transpose(Tensor self, int dim0, int dim1) -> Tensor
  use_c10_dispatcher: full
  device_guard: False
  requires_tensor: True
  dispatch:
    MkldnnCPU: mkldnn_transpose

- func: transpose_(Tensor(a!) self, int dim0, int dim1) -> Tensor(a!)
  variants: method
  device_guard: False

- func: _mkldnn_transpose_(Tensor(a!) self, int dim0, int dim1) -> Tensor(a!)
  device_guard: False
  requires_tensor: True
  dispatch:
    MkldnnCPU: mkldnn_transpose_

- func: one_hot(Tensor self, int num_classes=-1) -> Tensor
  use_c10_dispatcher: full
  python_module: nn
  variants: function

- func: flip(Tensor self, int[] dims) -> Tensor
  use_c10_dispatcher: full
  variants: function, method
  dispatch:
    CPU: flip_cpu
    CUDA: flip_cuda

- func: fliplr(Tensor self) -> Tensor
  use_c10_dispatcher: full
  variants: function, method

- func: flipud(Tensor self) -> Tensor
  use_c10_dispatcher: full
  variants: function, method

- func: roll(Tensor self, int[1] shifts, int[1] dims=[]) -> Tensor
  use_c10_dispatcher: full
  variants: function, method
  dispatch:
    CPU: roll_cpu
    CUDA: roll_cuda

# default int[] value [0,1] should not add space after comma, since native_parse.py uses ', ' to split args

- func: rot90(Tensor self, int k=1, int[] dims=[0,1]) -> Tensor
  use_c10_dispatcher: full
  variants: function, method

- func: trapz.x(Tensor y, Tensor x, *, int dim=-1) -> Tensor
  use_c10_dispatcher: full

- func: trapz.dx(Tensor y, *, float dx=1, int dim=-1) -> Tensor
  use_c10_dispatcher: full

- func: _trilinear(Tensor i1, Tensor i2, Tensor i3, int[] expand1, int[] expand2, int[] expand3, int[] sumdim, int unroll_dim=1) -> Tensor
  use_c10_dispatcher: full

- func: triplet_margin_loss(Tensor anchor, Tensor positive, Tensor negative, float margin=1.0, float p=2, float eps=1e-06, bool swap=False, int reduction=Mean) -> Tensor
  use_c10_dispatcher: full

- func: true_divide.Tensor(Tensor self, Tensor other) -> Tensor
  use_c10_dispatcher: full
  variants: function, method
  dispatch:
    CPU: true_divide
    CUDA: true_divide
    SparseCPU: true_divide_sparse
    SparseCUDA: true_divide_sparse

- func: true_divide_.Tensor(Tensor(a!) self, Tensor other) -> Tensor(a!)
  variants: method
  dispatch:
    CPU: true_divide_
    CUDA: true_divide_
    SparseCPU: true_divide_sparse_
    SparseCUDA: true_divide_sparse_

- func: true_divide.out(Tensor self, Tensor other, *, Tensor(a!) out) -> Tensor(a!)
  dispatch:
    CPU: true_divide_out
    CUDA: true_divide_out
    SparseCPU: true_divide_out_sparse_zerodim
    SparseCUDA: true_divide_out_sparse_zerodim

- func: true_divide.Scalar(Tensor self, Scalar other) -> Tensor
  use_c10_dispatcher: full
  variants: function, method

- func: true_divide_.Scalar(Tensor(a!) self, Scalar other) -> Tensor(a!)
  variants: method

- func: trunc(Tensor self) -> Tensor
  use_c10_dispatcher: full
  variants: function, method

- func: trunc_(Tensor(a!) self) -> Tensor(a!)
  variants: function, method

- func: trunc.out(Tensor self, *, Tensor(a!) out) -> Tensor(a!)
  dispatch:
    CPU: trunc_out
    CUDA: trunc_out

- func: type_as(Tensor self, Tensor other) -> Tensor
  use_c10_dispatcher: full
  variants: method

- func: _has_compatible_shallow_copy_type(Tensor self, Tensor from) -> bool
  use_c10_dispatcher: full
  variants: function

- func: _unique(Tensor self, bool sorted=True, bool return_inverse=False) -> (Tensor, Tensor)
  use_c10_dispatcher: full
  variants: function
  dispatch:
    CPU: _unique_cpu
    CUDA: _unique_cuda

- func: unique_dim(Tensor self, int dim, bool sorted=True, bool return_inverse=False, bool return_counts=False) -> (Tensor, Tensor, Tensor)
  use_c10_dispatcher: full
  variants: function
  dispatch:
    CPU: unique_dim_cpu
    CUDA: unique_dim_cuda

- func: unique_consecutive(Tensor self, bool return_inverse=False, bool return_counts=False, int? dim=None) -> (Tensor, Tensor, Tensor)
  use_c10_dispatcher: full
  variants: function
  dispatch:
    CPU: unique_consecutive_cpu
    CUDA: unique_consecutive_cuda

- func: unique_dim_consecutive(Tensor self, int dim, bool return_inverse=False, bool return_counts=False) -> (Tensor, Tensor, Tensor)
  use_c10_dispatcher: full
  variants: function
  dispatch:
    CPU: unique_dim_consecutive_cpu
    CUDA: unique_dim_consecutive_cuda

# _unique and _unique_dim are fragile and modifying them easily cause internal break
# the below operator is a temporary hack for adding return_counts support
# Please don't rely on these two operators, they will be removed soon

- func: _unique2(Tensor self, bool sorted=True, bool return_inverse=False, bool return_counts=False) -> (Tensor, Tensor, Tensor)
  use_c10_dispatcher: full
  variants: function
  dispatch:
    CPU: _unique2_cpu
    CUDA: _unique2_cuda

- func: _unsafe_view(Tensor self, int[] size) -> Tensor
  use_c10_dispatcher: full

- func: unsqueeze(Tensor(a) self, int dim) -> Tensor(a)
  use_c10_dispatcher: full
  variants: function, method
  device_guard: False

- func: unsqueeze_(Tensor(a!) self, int dim) -> Tensor(a!)
  variants: method
  device_guard: False

- func: vander(Tensor x, int? N=None, bool increasing=False) -> Tensor
  use_c10_dispatcher: full

- func: var(Tensor self, bool unbiased=True) -> Tensor
  use_c10_dispatcher: full
  variants: function, method

- func: var.dim(Tensor self, int[1] dim, bool unbiased=True, bool keepdim=False) -> Tensor
  use_c10_dispatcher: full
  variants: function, method

- func: var.out(Tensor self, int[1] dim, bool unbiased=True, bool keepdim=False, *, Tensor(a!) out) -> Tensor(a!)

- func: var.names_dim(Tensor self, Dimname[1] dim, bool unbiased=True, bool keepdim=False) -> Tensor
  variants: function, method

- func: var.names_out(Tensor self, Dimname[1] dim, bool unbiased=True, bool keepdim=False, *, Tensor(a!) out) -> Tensor(a!)

- func: var_mean(Tensor self, bool unbiased=True) -> (Tensor, Tensor)
  use_c10_dispatcher: full
  variants: function

- func: var_mean.dim(Tensor self, int[1] dim, bool unbiased=True, bool keepdim=False) -> (Tensor, Tensor)
  use_c10_dispatcher: full
  variants: function

- func: var_mean.names_dim(Tensor self, Dimname[1] dim, bool unbiased=True, bool keepdim=False) -> (Tensor, Tensor)
  variants: function

- func: view_as(Tensor self, Tensor other) -> Tensor
  use_c10_dispatcher: full
  variants: method
  device_guard: False

# we define both of these because 'where' does the broadcast and '_s_where' doesn't;
# this allows us to implicitly calculate the broadcast derivative, while only dealing with the
# _s_where derivative.
- func: where.self(Tensor condition, Tensor self, Tensor other) -> Tensor
  use_c10_dispatcher: full
  variants: function, method

- func: where(Tensor condition) -> Tensor[]
  use_c10_dispatcher: full
  variants: function

- func: _s_where(Tensor condition, Tensor self, Tensor other) -> Tensor
  use_c10_dispatcher: full
  variants: function

- func: norm_except_dim(Tensor v, int pow=2, int dim=0) -> Tensor
  use_c10_dispatcher: full
  variants: function

# VariableType::_weight_norm does not want to be given a gap in the autograd graph,
# so we don't define "dispatch" variants for it.
- func: _weight_norm(Tensor v, Tensor g, int dim=0) -> Tensor
  use_c10_dispatcher: full
  variants: function

- func: _weight_norm_cuda_interface(Tensor v, Tensor g, int dim=0) -> (Tensor, Tensor)
  use_c10_dispatcher: full
  variants: function
  dispatch:
    CUDA: weight_norm_cuda

- func: _weight_norm_cuda_interface_backward(Tensor grad_w, Tensor saved_v, Tensor saved_g, Tensor saved_norms, int dim) -> (Tensor, Tensor)
  use_c10_dispatcher: full
  variants: function
  dispatch:
    CUDA: weight_norm_cuda_backward

- func: _weight_norm_differentiable_backward(Tensor grad_w, Tensor saved_v, Tensor saved_g, Tensor saved_norms, int dim) -> (Tensor, Tensor)
  use_c10_dispatcher: full
  variants: function

- func: zeros.names(int[] size, *, Dimname[]? names, ScalarType? dtype=None, Layout? layout=None, Device? device=None, bool? pin_memory=None) -> Tensor
  device_guard: False

- func: zeros(int[] size, *, ScalarType? dtype=None, Layout? layout=None, Device? device=None, bool? pin_memory=None) -> Tensor

- func: zeros.out(int[] size, *, Tensor(a!) out) -> Tensor(a!)

- func: zeros_like(Tensor self, *, ScalarType? dtype=None, Layout? layout=None, Device? device=None, bool? pin_memory=None, MemoryFormat? memory_format=None) -> Tensor

- func: _standard_gamma_grad(Tensor self, Tensor output) -> Tensor
  use_c10_dispatcher: full
  variants: function
  dispatch:
    CPU: _standard_gamma_grad_cpu
    CUDA: _standard_gamma_grad_cuda

- func: _standard_gamma(Tensor self, Generator? generator=None) -> Tensor
  variants: function
  dispatch:
    CPU: _s_gamma_cpu
    CUDA: _s_gamma_cuda

- func: _dirichlet_grad(Tensor x, Tensor alpha, Tensor total) -> Tensor
  use_c10_dispatcher: full
  dispatch:
    CPU: _dirichlet_grad_cpu
    CUDA: _dirichlet_grad_cuda

- func: _sample_dirichlet(Tensor self, Generator? generator=None) -> Tensor
  variants: function
  dispatch:
    CPU: _s_dirichlet_cpu
    CUDA: _s_dirichlet_cuda

- func: poisson(Tensor self, Generator? generator=None) -> Tensor
  dispatch:
    CPU: _s_poisson_cpu
    CUDA: _s_poisson_cuda

- func: binomial(Tensor count, Tensor prob, Generator? generator=None) -> Tensor
  dispatch:
    CPU: _s_binomial_cpu
    CUDA: _s_binomial_cuda

# When more variants get ported to native, this dispatch will get more
# complicated

- func: native_norm(Tensor self, Scalar p=2) -> Tensor
  use_c10_dispatcher: full
  dispatch:
    SparseCPU: norm_sparse
    SparseCUDA: norm_sparse

# TODO: reduce signatures down to one when optional args is available
- func: _sparse_sum(Tensor self) -> Tensor
  use_c10_dispatcher: full

- func: _sparse_sum.dtype(Tensor self, *, ScalarType dtype) -> Tensor

- func: _sparse_sum.dim(Tensor self, int[1] dim) -> Tensor
  use_c10_dispatcher: full

- func: _sparse_sum.dim_dtype(Tensor self, int[1] dim, *, ScalarType dtype) -> Tensor

- func: _sparse_sum_backward(Tensor grad, Tensor self, int[] dim) -> Tensor
  use_c10_dispatcher: full
  dispatch:
      SparseCPU: _sparse_sum_backward_cpu
      SparseCUDA: _sparse_sum_backward_cuda

- func: _sparse_softmax.int(Tensor self, int dim, ScalarType? dtype=None) -> Tensor
  variants: function

- func: _sparse_softmax.Dimname(Tensor self, Dimname dim, *, ScalarType? dtype=None) -> Tensor
  variants: function

- func: _sparse_softmax(Tensor self, int dim, bool half_to_float) -> Tensor
  use_c10_dispatcher: full
  dispatch:
    SparseCPU: softmax_sparse_cpu

- func: _sparse_softmax_backward_data(Tensor grad_output, Tensor output, int dim, Tensor self) -> Tensor
  dispatch:
    SparseCPU: softmax_backward_sparse_cpu

- func: _sparse_log_softmax.int(Tensor self, int dim, ScalarType? dtype=None) -> Tensor
  variants: function

- func: _sparse_log_softmax.Dimname(Tensor self, Dimname dim, *, ScalarType? dtype=None) -> Tensor
  variants: function

- func: _sparse_log_softmax(Tensor self, int dim, bool half_to_float) -> Tensor
  use_c10_dispatcher: full
  dispatch:
    SparseCPU: log_softmax_sparse_cpu

- func: _sparse_log_softmax_backward_data(Tensor grad_output, Tensor output, int dim, Tensor self) -> Tensor
  dispatch:
    SparseCPU: log_softmax_backward_sparse_cpu

- func: norm.ScalarOpt_dtype(Tensor self, Scalar? p, *, ScalarType dtype) -> Tensor
  variants: function, method

- func: norm.Scalar(Tensor self, Scalar p=2) -> Tensor
  use_c10_dispatcher: full
  variants: function, method

- func: norm.ScalarOpt_dim_dtype(Tensor self, Scalar? p, int[1] dim, bool keepdim, *, ScalarType dtype) -> Tensor
  variants: function, method

- func: norm.ScalarOpt_dim(Tensor self, Scalar? p, int[1] dim, bool keepdim=False) -> Tensor
  use_c10_dispatcher: full
  variants: function, method

- func: norm.dtype_out(Tensor self, Scalar? p, int[1] dim, bool keepdim, *, ScalarType dtype, Tensor(a!) out) -> Tensor(a!)

- func: norm.out(Tensor self, Scalar? p, int[1] dim, bool keepdim=False, *, Tensor(a!) out) -> Tensor(a!)

- func: norm.names_ScalarOpt_dim_dtype(Tensor self, Scalar? p, Dimname[1] dim, bool keepdim, *, ScalarType dtype) -> Tensor
  variants: function, method

- func: norm.names_ScalarOpt_dim(Tensor self, Scalar? p, Dimname[1] dim, bool keepdim=False) -> Tensor
  variants: function, method

- func: norm.names_dtype_out(Tensor self, Scalar? p, Dimname[1] dim, bool keepdim, *, ScalarType dtype, Tensor(a!) out) -> Tensor(a!)

- func: norm.names_out(Tensor self, Scalar? p, Dimname[1] dim, bool keepdim=False, *, Tensor(a!) out) -> Tensor(a!)

- func: frobenius_norm(Tensor self) -> Tensor
  use_c10_dispatcher: full
  variants: function

- func: frobenius_norm.dim(Tensor self, int[1] dim, bool keepdim=False) -> Tensor
  use_c10_dispatcher: full
  variants: function

- func: frobenius_norm.out(Tensor self, int[1] dim, bool keepdim=False, *, Tensor(a!) out) -> Tensor(a!)
  variants: function

- func: nuclear_norm(Tensor self, bool keepdim=False) -> Tensor
  use_c10_dispatcher: full
  variants: function

- func: nuclear_norm.out(Tensor self, bool keepdim=False, *, Tensor(a!) out) -> Tensor(a!)
  variants: function

- func: nuclear_norm.dim(Tensor self, int[2] dim, bool keepdim=False) -> Tensor
  use_c10_dispatcher: full
  variants: function

- func: nuclear_norm.dim_out(Tensor self, int[2] dim, bool keepdim=False, *, Tensor(a!) out) -> Tensor(a!)
  variants: function

- func: clone(Tensor self, *, MemoryFormat? memory_format=None) -> Tensor
  variants: function, method
  dispatch:
    CPU: clone
    CUDA: clone
    SparseCPU: clone_sparse
    SparseCUDA: clone_sparse
    MkldnnCPU: mkldnn_clone
    QuantizedCPU: quantized_clone
    QuantizedCUDA: quantized_clone

- func: resize_as_(Tensor(a!) self, Tensor the_template, *, MemoryFormat? memory_format=None) -> Tensor(a!)
  manual_kernel_registration: True
  variants: function, method

- func: pow.Tensor_Scalar_out(Tensor self, Scalar exponent, *, Tensor(a!) out) -> Tensor(a!)
  dispatch:
    CPU: pow_out
    CUDA: pow_out
    SparseCPU: pow_out_sparse_scalar
    SparseCUDA: pow_out_sparse_scalar

- func: pow.Tensor_Scalar(Tensor self, Scalar exponent) -> Tensor
  use_c10_dispatcher: full
  variants: function, method
  dispatch:
    CPU: pow
    CUDA: pow
    SparseCPU: pow_sparse_scalar
    SparseCUDA: pow_sparse_scalar

- func: zero_(Tensor(a!) self) -> Tensor(a!)
  variants: method, function
  dispatch:
    CPU: zero_
    CUDA: zero_
    SparseCPU: zero_sparse_
    SparseCUDA: zero_sparse_
    MkldnnCPU: mkldnn_zero_

- func: sub.out(Tensor self, Tensor other, *, Scalar alpha=1, Tensor(a!) out) -> Tensor(a!)
  dispatch:
    CPU: sub_out
    CUDA: sub_out
    SparseCPU: sub_out_sparse
    SparseCUDA: sub_out_sparse

- func: sub.Tensor(Tensor self, Tensor other, *, Scalar alpha=1) -> Tensor
  use_c10_dispatcher: full
  variants: function, method
  dispatch:
    CPU: sub
    CUDA: sub
    SparseCPU: sub_sparse
    SparseCUDA: sub_sparse

- func: sub_.Tensor(Tensor(a!) self, Tensor other, *, Scalar alpha=1) -> Tensor(a!)
  variants: method
  dispatch:
    CPU: sub_
    CUDA: sub_
    SparseCPU: sub_sparse_
    SparseCUDA: sub_sparse_

# For C++ only, until we have conversion from C++ numbers to Tensor
- func: sub.Scalar(Tensor self, Scalar other, Scalar alpha=1) -> Tensor
  use_c10_dispatcher: full
  variants: function, method

- func: sub_.Scalar(Tensor(a!) self, Scalar other, Scalar alpha=1) -> Tensor(a!)
  variants: method

- func: rsub.Tensor(Tensor self, Tensor other, *, Scalar alpha=1) -> Tensor
  use_c10_dispatcher: full
  variants: function

# For C++ only, until we have conversion from C++ numbers to Tensor
- func: rsub.Scalar(Tensor self, Scalar other, Scalar alpha=1) -> Tensor
  use_c10_dispatcher: full
  variants: function

# Functionally the same as addmm, but we give it a different derivative formula
# that doesn't propagate gradients to non-present entries on sparse.
- func: _sparse_addmm(Tensor self, Tensor sparse, Tensor dense, *, Scalar beta=1, Scalar alpha=1) -> Tensor
  use_c10_dispatcher: full

- func: addmm.out(Tensor self, Tensor mat1, Tensor mat2, *, Scalar beta=1, Scalar alpha=1, Tensor(a!) out) -> Tensor(a!)
  dispatch:
    CPU: addmm_cpu_out
    CUDA: addmm_cuda_out
    SparseCPU: addmm_out_sparse_dense_cpu
    SparseCUDA: addmm_out_sparse_dense_cuda
<<<<<<< HEAD
    MkldnnCPU: mkldnn_addmm_wraper_out
  supports_named_tensor: True
=======
>>>>>>> 5eae8c0a

- func: addmm(Tensor self, Tensor mat1, Tensor mat2, *, Scalar beta=1, Scalar alpha=1) -> Tensor
  use_c10_dispatcher: full
  variants: function, method
  dispatch:
    CPU: addmm_cpu
    CUDA: addmm_cuda
    SparseCPU: addmm_sparse_dense_cpu
    SparseCUDA: addmm_sparse_dense_cuda
<<<<<<< HEAD
    MkldnnCPU: mkldnn_addmm_wraper
  supports_named_tensor: True
=======
    Vulkan: vulkan_addmm
>>>>>>> 5eae8c0a

- func: addmm_(Tensor(a!) self, Tensor mat1, Tensor mat2, *, Scalar beta=1, Scalar alpha=1) -> Tensor(a!)
  variants: method
  dispatch:
    CPU: legacy::cpu::_th_addmm_
    CUDA: legacy::cuda::_th_addmm_
    # Warning!  For whatever reason, the inplace sparse addmm is NON
    # broadcasting
    SparseCPU: s_addmm_sparse_dense_cpu_
    SparseCUDA: s_addmm_sparse_dense_cuda_

# NOTE [ Sparse: autograd and API ]
#
#
# Sparse Tensor Constructors
# ~~~~~~~~~~~~~~~~~~~~~~~~~~
#
# The API entry points to sparse tensor construction should be
# `sparse_coo tensor` and `_sparse_coo_tensor_unsafe`. Depending on whether the
# indices and values tensors are given, they eventually dispatch to either
# `sparse_coo_tensor_with_dims` or `sparse_coo_tensor_with_dims_and_tensors`.
#
# The autograd support for ctor is implement on `sparse_coo_tensor_with_dims_and_tensors`.
#
# The API methods `sparse_coo tensor` and `_sparse_coo_tensor_unsafe`
# **must not** have specific type dispatches because otherwise codegen will
# consider them as abstract methods (see Note [Abstract ATen methods]), dispatch
# using **Tensor** type, and thus lose autograd tracking on the actual method
# they dispatch to, e.g., `sparse_coo_tensor_with_dims_and_tensors`.
#
# The actual ctors `sparse_coo_tensor_with_dims` and `sparse_coo_tensor_with_dims_and_tensors`,
# on the other hand, need to create `SparseTensorImpl` and know nothing about
# how `VariableType`s work. So they need to be dispatched using Tensor types.
# We thus put `requires_tensor=True` to ensure that `VariableType` will unwrap
# the given variables and call with the Tensor type.
#
#
# Sparse Methods API Design
# ~~~~~~~~~~~~~~~~~~~~~~~~~
#
# Goals: 1. Flexible API for users to write custom sparse ops
#        2. ctor and member accessor with autograd support
#
# To achieve 1, we need to provide a set of *dangerous* APIs (dangerous in the
# sense that misusing them will break sparse tensor invariant and may out in
# unexpected behavior, e.g., crash). These methods are all prefixed with
# underscore "_" to indicate that they should be used with care. We provide:
#
#   + `_indices()`: returns the *raw* indices within the sparse tensor (not just
#                   sharing storage). Any inplace operation will change the
#                   actual indices, including t_, set_, as_strided_, resize_,
#                   etc.
#   + `_values()`: returns the *raw* values within the sparse tensor. Similar
#                  semantics as `_indices()`
#   + `_nnz()`: returns the number of non-zero entries. This will always be
#               determined by the shapes of indices and values.
#   + `_coalesced_(bool)`: inplace sets whether the tensor is coalesced, and
#                          returns itself.
#
# These methods are very useful in writing new operations, e.g., a custom
# autograd Function.
#
# We also provide other public *safe* APIs:
#   + `indices()`: returns a **view** of the indices tensor if the sparse tensor
#                  is **coalesced**.
#   + `values()`: returns a **view** of the values tensor if the containing
#                 sparse tensor is **coalesced**.
#   + `sparse_dim()`: number of sparse dimensions
#   + `dense_dim()`: number of dense dimensions
#   + `is_coalesced()`: whether the sparse tensor is coalesced
#
# `_indices()` and `_values()` should returns the raw indices and values dense
# tensors within a sparse tensor. They can be quite unsafe with inplace
# operations like `t_()`, and exposes uncoalesced indices and values. The public
# recommended API is `indices()` and `values()`, both of which first check that
# the tensor is coalesced and return views on those tensors.
#
#
# Autograd Support
# ~~~~~~~~~~~~~~~~
#
# Autograd is supported on `values()` and sparse tensor ctor with indices and
# values tensors. E.g., `torch.sparse_coo_tensor(i, v).values().sum()` is
# differentiable w.r.t. `v`.
#
# NB: The `values()` and `_values()` operators are special in that they are
# layout-aware, i.e., the output depends not just on the data it represents, but
# also on the input layout details (in this case, the `indices` tensor). See
# NOTE [ as_strided Backward and layout-aware/agnostic autograd ] in Functions.cpp
# for discussion on layout-aware vs layout-agnostic autograd. Since PyTorch ops
# operate in the layout-agnostic mode, similar to `as_strided`, backward of
# these two operators need to consider them in a layout-agnostic way:
#   + `values()`:
#     Input is coalesced.
#     We just pretend having `input.indices()` as an additional argument
#     `input_indices`, then forward is similar to
#     `input.to(kStrided).index_select(input_indices)` regardless of the layout.
#     Note that `values()` normally is layout-aware even if we constrain
#     ourselves on sparse inputs since it may include all zeros values entries
#     as "present" entries.
#   + `_values()`:
#     Input may be uncoalesced.
#     It is not straightforward to construct a layout-agnostic version because
#     duplicate indices entries may exist and additional parameterization is
#     needed to distribute the value into different values entries. Furthermore,
#     this op is intended to provide ways to write custom sparse ops, rather
#     than being used in autograd graph, so it is marked as *non-differentiable*
#     in derivatives.yaml.
#
# Before reading the following, see NOTE [ Autograd Variable Views ] in
# variable.h for details on views that are tracked by autograd, and views that
# are not.
#
# Moreover, these methods return tensors that share storage with inputs, so we
# mark these methods as view ops to support autograd history tracking.
# The sparse tensor ctor output should technically be view of both input indices
# and values tensors, but currently we only support setting as view of a single
# Variable, so it is only view of the values tensor.
# TODO: clone indices in sparse tensor ctor.
#
# For other methods that return outputs that share storage with inputs, i.e.,
# `indices()` and `_indices()`. We mark their outputs as non-differentiable, so
# the view relation is not tracked by autograd, but the version counter is still
# shared. In other words, their outputs are non-differentiable views of the
# sparse tensor.

# FIXME: would be nicer if TensorOptions was optional based; not adding default arguments for options given
# the default would never make sense.
- func: sparse_coo_tensor.size(int[] size, *, ScalarType dtype, Layout layout, Device device, bool pin_memory=False) -> Tensor

- func: sparse_coo_tensor.indices(Tensor indices, Tensor values, *, ScalarType? dtype=None, Layout? layout=None, Device? device=None, bool? pin_memory=None) -> Tensor

- func: sparse_coo_tensor.indices_size(Tensor indices, Tensor values, int[] size, *, ScalarType? dtype=None, Layout? layout=None, Device? device=None, bool? pin_memory=None) -> Tensor

- func: _sparse_coo_tensor_unsafe(Tensor indices, Tensor values, int[] size, *, ScalarType? dtype=None, Layout? layout=None, Device? device=None, bool? pin_memory=None) -> Tensor

- func: _sparse_coo_tensor_with_dims(int sparse_dim, int dense_dim, int[] size, *, ScalarType dtype, Layout layout, Device device, bool pin_memory=False) -> Tensor
  dispatch:
    SparseCPU: new_with_dims_sparse
    SparseCUDA: new_with_dims_sparse
  requires_tensor: True

- func: _sparse_coo_tensor_with_dims_and_tensors(int sparse_dim, int dense_dim, int[] size, Tensor indices, Tensor values, *, ScalarType dtype, Layout layout, Device device, bool pin_memory=False) -> Tensor
  dispatch:
    SparseCPU: new_with_dims_and_tensor_sparse
    SparseCUDA: new_with_dims_and_tensor_sparse
  requires_tensor: True

- func: sparse_resize_(Tensor(a!) self, int[] size, int sparse_dim, int dense_dim) -> Tensor(a!)
  variants: method
  dispatch:
    SparseCPU: sparse_resize_
    SparseCUDA: sparse_resize_
  requires_tensor: True

- func: sparse_resize_and_clear_(Tensor(a!) self, int[] size, int sparse_dim, int dense_dim) -> Tensor(a!)
  variants: method
  dispatch:
    SparseCPU: sparse_resize_and_clear_
    SparseCUDA: sparse_resize_and_clear_
  requires_tensor: True

- func: sparse_mask(Tensor self, Tensor mask) -> Tensor
  use_c10_dispatcher: full
  variants: method
  dispatch:
    SparseCPU: sparse_mask_cpu
    SparseCUDA: sparse_mask_cuda
  requires_tensor: True

- func: to_dense(Tensor self) -> Tensor
  use_c10_dispatcher: full
  variants: method
  dispatch:
    SparseCPU: sparse_to_dense
    SparseCUDA: sparse_to_dense
    MkldnnCPU: mkldnn_to_dense
  requires_tensor: True

- func: to_dense_backward(Tensor grad, Tensor input) -> Tensor
  use_c10_dispatcher: full

- func: sparse_dim(Tensor self) -> int
  use_c10_dispatcher: full
  variants: method
  dispatch:
    SparseCPU: sparse_dim_sparse
    SparseCUDA: sparse_dim_sparse
  requires_tensor: True
  device_guard: False

# legacy method
- func: _dimI(Tensor self) -> int
  use_c10_dispatcher: full
  variants: method
  dispatch:
    SparseCPU: sparse_dim_sparse
    SparseCUDA: sparse_dim_sparse
  requires_tensor: True
  device_guard: False

- func: dense_dim(Tensor self) -> int
  use_c10_dispatcher: full
  variants: method
  dispatch:
    SparseCPU: dense_dim_sparse
    SparseCUDA: dense_dim_sparse
  requires_tensor: True
  device_guard: False

# legacy method
- func: _dimV(Tensor self) -> int
  use_c10_dispatcher: full
  variants: method
  dispatch:
    SparseCPU: dense_dim_sparse
    SparseCUDA: dense_dim_sparse
  requires_tensor: True
  device_guard: False

- func: _nnz(Tensor self) -> int
  use_c10_dispatcher: full
  variants: method
  dispatch:
    SparseCPU: _nnz_sparse
    SparseCUDA: _nnz_sparse
  requires_tensor: True
  device_guard: False

- func: coalesce(Tensor self) -> Tensor
  use_c10_dispatcher: full
  variants: method
  dispatch:
    SparseCPU: coalesce_sparse_cpu
    SparseCUDA: coalesce_sparse_cuda
  requires_tensor: True

- func: is_coalesced(Tensor self) -> bool
  use_c10_dispatcher: full
  variants: method
  dispatch:
    SparseCPU: is_coalesced_sparse
    SparseCUDA: is_coalesced_sparse
  requires_tensor: True
  device_guard: False

- func: _indices(Tensor(a) self) -> Tensor(a)
  use_c10_dispatcher: full
  variants: method
  dispatch:
    SparseCPU: _indices_sparse
    SparseCUDA: _indices_sparse
  requires_tensor: True
  device_guard: False

- func: _values(Tensor(a) self) -> Tensor(a)
  use_c10_dispatcher: full
  variants: method
  dispatch:
    SparseCPU: _values_sparse
    SparseCUDA: _values_sparse
  requires_tensor: True
  device_guard: False

# This method doesn't do any check but only directly sets the flag. So it can be
# a bit unsafe. Similar to _indices and _values, this is useful for implementing
# custom sparse operations in Python/C++ extension.
- func: _coalesced_(Tensor(a!) self, bool coalesced) -> Tensor(a!)
  variants: method
  dispatch:
    SparseCPU: _coalesced_sparse_
    SparseCUDA: _coalesced_sparse_
  requires_tensor: True
  device_guard: False

- func: indices(Tensor(a) self) -> Tensor(a)
  use_c10_dispatcher: full
  variants: method
  dispatch:
    SparseCPU: indices_sparse
    SparseCUDA: indices_sparse
  requires_tensor: True
  device_guard: False

- func: values(Tensor(a) self) -> Tensor(a)
  use_c10_dispatcher: full
  variants: method
  dispatch:
    SparseCPU: values_sparse
    SparseCUDA: values_sparse
  requires_tensor: True
  device_guard: False

- func: hspmm.out(Tensor mat1, Tensor mat2, *, Tensor(a!) out) -> Tensor(a!)
  dispatch:
    SparseCPU: hspmm_out_sparse_cpu
    SparseCUDA: hspmm_out_sparse_cuda
  requires_tensor: True

- func: hspmm(Tensor mat1, Tensor mat2) -> Tensor
  use_c10_dispatcher: full
  dispatch:
    SparseCPU: hspmm_sparse_cpu
    SparseCUDA: hspmm_sparse_cuda
  requires_tensor: True

- func: copy_sparse_to_sparse_(Tensor(a!) self, Tensor src, bool non_blocking=False) -> Tensor(a!)
  variants: function
  dispatch:
    SparseCPU: copy_sparse_
    SparseCUDA: copy_sparse_
  requires_tensor: True

- func: unbind.int(Tensor(a) self, int dim=0) -> Tensor(a)[]
  use_c10_dispatcher: full
  variants: function, method

- func: unbind.Dimname(Tensor(a) self, Dimname dim) -> Tensor(a)[]
  variants: function, method

- func: to_sparse.sparse_dim(Tensor self, int sparse_dim) -> Tensor
  use_c10_dispatcher: full
  variants: method
  dispatch:
    CPU: dense_to_sparse
    CUDA: dense_to_sparse

- func: to_sparse(Tensor self) -> Tensor
  use_c10_dispatcher: full
  variants: method
  dispatch:
    CPU: dense_to_sparse
    CUDA: dense_to_sparse

- func: to_mkldnn(Tensor self) -> Tensor
  use_c10_dispatcher: full
  variants: method
  dispatch:
    CPU: dense_to_mkldnn

- func: mkldnn_reorder_conv2d_weight(Tensor self, int[2] padding=0, int[2] stride=1, int[2] dilation=1, int groups=1) -> Tensor
  use_c10_dispatcher: full
  variants: function
  python_module: nn
  dispatch:
    MkldnnCPU: mkldnn_reorder_conv2d_weight

- func: to_mkldnn_backward(Tensor grad, Tensor input) -> Tensor
  use_c10_dispatcher: full

- func: quantize_per_tensor(Tensor self, float scale, int zero_point, ScalarType dtype) -> Tensor
  variants: function
  dispatch:
    CPU: quantize_per_tensor
    CUDA: quantize_per_tensor

- func: quantize_per_tensor.tensors(Tensor[] tensors, Tensor scales, Tensor zero_points, ScalarType dtype) -> Tensor[]
  variants: function
  dispatch:
    CPU: quantize_per_tensor_list_cpu

- func: quantize_per_channel(Tensor self, Tensor scales, Tensor zero_points, int axis, ScalarType dtype) -> Tensor
  variants: function
  dispatch:
    CPU: quantize_per_channel_cpu

- func: dequantize.self(Tensor self) -> Tensor
  use_c10_dispatcher: full
  variants: function, method
  dispatch:
    QuantizedCPU: dequantize_quant
    QuantizedCUDA: dequantize_quant

- func: dequantize.tensors(Tensor[] tensors) -> Tensor[]
  use_c10_dispatcher: full
  variants: function
  dispatch:
    QuantizedCPU: dequantize_tensors_quant

- func: q_scale(Tensor self) -> float
  use_c10_dispatcher: full
  variants: function, method
  dispatch:
    QuantizedCPU: q_scale_quant
    QuantizedCUDA: q_scale_quant

- func: q_zero_point(Tensor self) -> int
  use_c10_dispatcher: full
  variants: function, method
  dispatch:
    QuantizedCPU: q_zero_point_quant
    QuantizedCUDA: q_zero_point_quant

- func: q_per_channel_scales(Tensor self) -> Tensor
  use_c10_dispatcher: full
  variants: function, method
  dispatch:
    QuantizedCPU: q_per_channel_scales_quant

- func: q_per_channel_zero_points(Tensor self) -> Tensor
  use_c10_dispatcher: full
  variants: function, method
  dispatch:
    QuantizedCPU: q_per_channel_zero_points_quant

- func: q_per_channel_axis(Tensor self) -> int
  use_c10_dispatcher: full
  variants: function, method
  dispatch:
    QuantizedCPU: q_per_channel_axis_quant

- func: int_repr(Tensor self) -> Tensor
  use_c10_dispatcher: full
  variants: function, method
  dispatch:
    QuantizedCPU: int_repr_quant_cpu
    QuantizedCUDA: int_repr_quant_cuda

- func: _make_per_tensor_quantized_tensor(Tensor self, float scale, int zero_point) -> Tensor
  use_c10_dispatcher: full
  dispatch:
    CPU: make_per_tensor_quantized_tensor_cpu
    CUDA: make_per_tensor_quantized_tensor_cuda

- func: _make_per_channel_quantized_tensor(Tensor self, Tensor scale, Tensor zero_point, int axis) -> Tensor
  use_c10_dispatcher: full
  dispatch:
    CPU: make_per_channel_quantized_tensor_cpu

- func: qscheme(Tensor self) -> QScheme
  use_c10_dispatcher: full
  variants: method
  dispatch:
    QuantizedCPU: qscheme_quant
    QuantizedCUDA: qscheme_quant

- func: fake_quantize_per_tensor_affine(Tensor self, float scale, int zero_point, int quant_min, int quant_max) -> Tensor
  use_c10_dispatcher: full
  variants: function

- func: fake_quantize_per_tensor_affine_backward(Tensor grad, Tensor self, float scale, int zero_point, int quant_min, int quant_max) -> Tensor
  use_c10_dispatcher: full
  variants: function

- func: fake_quantize_per_channel_affine(Tensor self, Tensor scale, Tensor zero_point, int axis, int quant_min, int quant_max) -> Tensor
  use_c10_dispatcher: full
  variants: function

- func: fake_quantize_per_channel_affine_backward(Tensor grad, Tensor self, Tensor scale, Tensor zero_point, int axis, int quant_min, int quant_max) -> Tensor
  use_c10_dispatcher: full
  variants: function

- func: _choose_qparams_per_tensor(Tensor self, bool reduce_range=False) -> (float, int)
  use_c10_dispatcher: full
  variants: function

# to(Device) must not exist because all constructors of Device also works for
# TensorOptions. Otherwise, an ambiguity error is thrown.
# See NOTE [ TensorOptions Constructors ].
- func: to.dtype_layout(Tensor self, *, ScalarType dtype, Layout layout, Device device, bool pin_memory=False, bool non_blocking=False, bool copy=False, MemoryFormat? memory_format=None) -> Tensor
  variants: method
  device_guard: False

- func: to.device(Tensor self, Device device, ScalarType dtype, bool non_blocking=False, bool copy=False, MemoryFormat? memory_format=None) -> Tensor
  variants: method
  device_guard: False

- func: to.dtype(Tensor self, ScalarType dtype, bool non_blocking=False, bool copy=False, MemoryFormat? memory_format=None) -> Tensor
  variants: method
  device_guard: False

- func: to.other(Tensor self, Tensor other, bool non_blocking=False, bool copy=False, MemoryFormat? memory_format=None) -> Tensor
  variants: method
  device_guard: False

- func: meshgrid(Tensor[] tensors) -> Tensor[]
  use_c10_dispatcher: full

- func: cartesian_prod(Tensor[] tensors) -> Tensor
  use_c10_dispatcher: full
  variants: function

- func: combinations(Tensor self, int r=2, bool with_replacement=False) -> Tensor
  use_c10_dispatcher: full
  variants: function

- func: item(Tensor self) -> Scalar
  use_c10_dispatcher: full
  variants: method

- func: result_type.Tensor(Tensor tensor, Tensor other) -> ScalarType
  variants: function

- func: result_type.Scalar(Tensor tensor, Scalar other) -> ScalarType
  variants: function

- func: result_type.Scalar_Tensor(Scalar scalar, Tensor tensor) -> ScalarType
  variants: function

- func: result_type.Scalar_Scalar(Scalar scalar1, Scalar scalar2) -> ScalarType

- func: can_cast(ScalarType from, ScalarType to) -> bool
  variants: function

- func: promote_types(ScalarType type1, ScalarType type2) -> ScalarType
  variants: function

# NB: Does NOT check precondition that numel == 1
- func: _local_scalar_dense(Tensor self) -> Scalar
  use_c10_dispatcher: full
  dispatch:
    CPU: _local_scalar_dense_cpu
    CUDA: _local_scalar_dense_cuda
  variants: function

# Fused RNN kernels
- func: _thnn_fused_lstm_cell(Tensor input_gates, Tensor hidden_gates, Tensor cx, Tensor? input_bias=None, Tensor? hidden_bias=None) -> (Tensor, Tensor, Tensor)
  dispatch:
    CUDA: _thnn_fused_lstm_cell_cuda

- func: _thnn_fused_lstm_cell_backward(Tensor? grad_hy, Tensor? grad_cy, Tensor cx, Tensor cy, Tensor workspace, bool has_bias) -> (Tensor, Tensor, Tensor, Tensor, Tensor)
  dispatch:
    CUDA: _thnn_fused_lstm_cell_backward_cuda

- func: _thnn_differentiable_lstm_cell_backward(Tensor? grad_hy, Tensor? grad_cy, Tensor input_gates, Tensor hidden_gates, Tensor? input_bias, Tensor? hidden_bias, Tensor cx, Tensor cy) -> (Tensor, Tensor, Tensor, Tensor, Tensor)

- func: _thnn_fused_gru_cell(Tensor input_gates, Tensor hidden_gates, Tensor hx, Tensor? input_bias=None, Tensor? hidden_bias=None) -> (Tensor, Tensor)
  dispatch:
    CUDA: _thnn_fused_gru_cell_cuda

- func: _thnn_fused_gru_cell_backward(Tensor grad_hy, Tensor workspace, bool has_bias) -> (Tensor, Tensor, Tensor, Tensor, Tensor)
  use_c10_dispatcher: full
  dispatch:
    CUDA: _thnn_fused_gru_cell_backward_cuda

- func: _thnn_differentiable_gru_cell_backward(Tensor grad_hy, Tensor input_gates, Tensor hidden_gates, Tensor hx, Tensor? input_bias, Tensor? hidden_bias) -> (Tensor, Tensor, Tensor, Tensor, Tensor)

# RNN cells and layers
- func: lstm.input(Tensor input, Tensor[] hx, Tensor[] params, bool has_biases, int num_layers, float dropout, bool train, bool bidirectional, bool batch_first) -> (Tensor, Tensor, Tensor)
  use_c10_dispatcher: full

- func: lstm.data(Tensor data, Tensor batch_sizes, Tensor[] hx, Tensor[] params, bool has_biases, int num_layers, float dropout, bool train, bool bidirectional) -> (Tensor, Tensor, Tensor)
  use_c10_dispatcher: full

- func: gru.input(Tensor input, Tensor hx, Tensor[] params, bool has_biases, int num_layers, float dropout, bool train, bool bidirectional, bool batch_first) -> (Tensor, Tensor)
  use_c10_dispatcher: full

- func: gru.data(Tensor data, Tensor batch_sizes, Tensor hx, Tensor[] params, bool has_biases, int num_layers, float dropout, bool train, bool bidirectional) -> (Tensor, Tensor)
  use_c10_dispatcher: full

- func: rnn_tanh.input(Tensor input, Tensor hx, Tensor[] params, bool has_biases, int num_layers, float dropout, bool train, bool bidirectional, bool batch_first) -> (Tensor, Tensor)
  use_c10_dispatcher: full

- func: rnn_tanh.data(Tensor data, Tensor batch_sizes, Tensor hx, Tensor[] params, bool has_biases, int num_layers, float dropout, bool train, bool bidirectional) -> (Tensor, Tensor)
  use_c10_dispatcher: full

- func: rnn_relu.input(Tensor input, Tensor hx, Tensor[] params, bool has_biases, int num_layers, float dropout, bool train, bool bidirectional, bool batch_first) -> (Tensor, Tensor)
  use_c10_dispatcher: full

- func: rnn_relu.data(Tensor data, Tensor batch_sizes, Tensor hx, Tensor[] params, bool has_biases, int num_layers, float dropout, bool train, bool bidirectional) -> (Tensor, Tensor)
  use_c10_dispatcher: full

- func: lstm_cell(Tensor input, Tensor[] hx, Tensor w_ih, Tensor w_hh, Tensor? b_ih=None, Tensor? b_hh=None) -> (Tensor, Tensor)

- func: gru_cell(Tensor input, Tensor hx, Tensor w_ih, Tensor w_hh, Tensor? b_ih=None, Tensor? b_hh=None) -> Tensor

- func: rnn_tanh_cell(Tensor input, Tensor hx, Tensor w_ih, Tensor w_hh, Tensor? b_ih=None, Tensor? b_hh=None) -> Tensor

- func: rnn_relu_cell(Tensor input, Tensor hx, Tensor w_ih, Tensor w_hh, Tensor? b_ih=None, Tensor? b_hh=None) -> Tensor

# Quantized RNN layer registration has been moved to C10 dispatch in `RNN.cpp`

# Quantized RNN layers
# - func: quantized_lstm(Tensor input, Tensor[] hx, Tensor[] params, bool has_biases, int num_layers, float dropout, bool train, bool bidirectional, bool batch_first, *, ScalarType? dtype=None, bool use_dynamic=False) -> (Tensor, Tensor, Tensor)

# - func: quantized_lstm.data(Tensor data, Tensor batch_sizes, Tensor[] hx, Tensor[] params, bool has_biases, int num_layers, float dropout, bool train, bool bidirectional, *, ScalarType? dtype=None, bool use_dynamic=False) -> (Tensor, Tensor, Tensor)

# Quantized GRU layers

# - func: quantized_gru.input(Tensor input, Tensor hx, Tensor[] params, bool has_biases, int num_layers, float dropout, bool train, bool bidirectional, bool batch_first) -> (Tensor, Tensor)
#   use_c10_dispatcher: full

# - func: quantized_gru.data(Tensor data, Tensor batch_sizes, Tensor hx, Tensor[] params, bool has_biases, int num_layers, float dropout, bool train, bool bidirectional) -> (Tensor, Tensor)
#   use_c10_dispatcher: full

# Quantized RNN cells
- func: quantized_lstm_cell(Tensor input, Tensor[] hx, Tensor w_ih, Tensor w_hh, Tensor b_ih, Tensor b_hh, Tensor packed_ih, Tensor packed_hh, Tensor col_offsets_ih, Tensor col_offsets_hh, Scalar scale_ih, Scalar scale_hh, Scalar zero_point_ih, Scalar zero_point_hh) -> (Tensor, Tensor)
  use_c10_dispatcher: full

- func: quantized_gru_cell(Tensor input, Tensor hx, Tensor w_ih, Tensor w_hh, Tensor b_ih, Tensor b_hh, Tensor packed_ih, Tensor packed_hh, Tensor col_offsets_ih, Tensor col_offsets_hh, Scalar scale_ih, Scalar scale_hh, Scalar zero_point_ih, Scalar zero_point_hh) -> Tensor
  use_c10_dispatcher: full

- func: quantized_rnn_relu_cell(Tensor input, Tensor hx, Tensor w_ih, Tensor w_hh, Tensor b_ih, Tensor b_hh, Tensor packed_ih, Tensor packed_hh, Tensor col_offsets_ih, Tensor col_offsets_hh, Scalar scale_ih, Scalar scale_hh, Scalar zero_point_ih, Scalar zero_point_hh) -> Tensor
  use_c10_dispatcher: full

- func: quantized_rnn_tanh_cell(Tensor input, Tensor hx, Tensor w_ih, Tensor w_hh, Tensor b_ih, Tensor b_hh, Tensor packed_ih, Tensor packed_hh, Tensor col_offsets_ih, Tensor col_offsets_hh, Scalar scale_ih, Scalar scale_hh, Scalar zero_point_ih, Scalar zero_point_hh) -> Tensor
  use_c10_dispatcher: full

# PackedSequence utilities
- func: _pack_padded_sequence(Tensor input, Tensor lengths, bool batch_first) -> (Tensor, Tensor)
  use_c10_dispatcher: full

- func: _pack_padded_sequence_backward(Tensor grad, int[] input_size, Tensor batch_sizes, bool batch_first) -> Tensor
  use_c10_dispatcher: full

- func: _pad_packed_sequence(Tensor data, Tensor batch_sizes, bool batch_first, Scalar padding_value, int total_length) -> (Tensor, Tensor)
  use_c10_dispatcher: full

# wrappers for legacy TH methods

- func: set_.source_Storage(Tensor(a!) self, Storage source) -> Tensor(a!)
  variants: method
  device_guard: False
  dispatch:
    CPU: set_
    CUDA: set_

- func: set_.source_Storage_storage_offset(Tensor(a!) self, Storage source, int storage_offset, int[] size, int[] stride=[]) -> Tensor(a!)
  variants: method
  device_guard: False
  dispatch:
    CPU: set_storage_cpu_
    CUDA: set_storage_cuda_
    QuantizedCPU: set_storage_quantized_
    QuantizedCUDA: set_storage_quantized_

- func: set_.source_Tensor(Tensor(a!) self, Tensor source) -> Tensor(a!)
  variants: method
  device_guard: False
  dispatch:
    CPU: set_tensor_
    CUDA: set_tensor_

- func: set_(Tensor(a!) self) -> Tensor(a!)
  variants: method
  dispatch:
    CPU: set_cpu_
    CUDA: set_cuda_

- func: set_quantizer_(Tensor(a!) self, ConstQuantizerPtr quantizer) -> Tensor(a!)
  variants: method
  dispatch:
    QuantizedCPU: set_quantizer_
    QuantizedCUDA: set_quantizer_

- func: is_set_to(Tensor self, Tensor tensor) -> bool
  use_c10_dispatcher: full
  variants: method
  device_guard: False
  dispatch:
    CPU: is_set_to
    CUDA: is_set_to

- func: masked_fill_.Scalar(Tensor(a!) self, Tensor mask, Scalar value) -> Tensor(a!)
  variants: method
  dispatch:
    CPU: masked_fill__cpu
    CUDA: masked_fill__cuda

- func: masked_fill.Scalar(Tensor self, Tensor mask, Scalar value) -> Tensor
  use_c10_dispatcher: full
  variants: function, method

- func: masked_fill_.Tensor(Tensor(a!) self, Tensor mask, Tensor value) -> Tensor(a!)
  variants: method
  dispatch:
    CPU: masked_fill__cpu
    CUDA: masked_fill__cuda

- func: masked_fill.Tensor(Tensor self, Tensor mask, Tensor value) -> Tensor
  use_c10_dispatcher: full
  variants: function, method

- func: masked_scatter_(Tensor(a!) self, Tensor mask, Tensor source) -> Tensor(a!)
  variants: method
  dispatch:
    CPU: masked_scatter__cpu
    CUDA: masked_scatter__cuda

- func: masked_scatter(Tensor self, Tensor mask, Tensor source) -> Tensor
  use_c10_dispatcher: full
  variants: function, method

- func: view(Tensor(a) self, int[] size) -> Tensor(a)
  use_c10_dispatcher: full
  variants: method
  device_guard: False
  dispatch:
    CPU: view
    CUDA: view
    MkldnnCPU: mkldnn_view
    QuantizedCPU: view
    QuantizedCUDA: view

- func: put_(Tensor(a!) self, Tensor index, Tensor source, bool accumulate=False) -> Tensor(a!)
  variants: method
  dispatch:
    CPU: legacy::cpu::_th_put_
    CUDA: legacy::cuda::_th_put_

- func: index_add_(Tensor(a!) self, int dim, Tensor index, Tensor source) -> Tensor(a!)
  variants: method
  dispatch:
    CPU: index_add_cpu_
    CUDA: index_add_cuda_

- func: index_add(Tensor self, int dim, Tensor index, Tensor source) -> Tensor
  use_c10_dispatcher: full
  variants: function, method

- func: index_add.dimname(Tensor self, Dimname dim, Tensor index, Tensor source) -> Tensor
  variants: function, method

- func: index_fill_.int_Scalar(Tensor(a!) self, int dim, Tensor index, Scalar value) -> Tensor(a!)
  variants: method
  dispatch:
    CPU: legacy::cpu::_th_index_fill_
    CUDA: legacy::cuda::_th_index_fill_

- func: index_fill.int_Scalar(Tensor self, int dim, Tensor index, Scalar value) -> Tensor
  use_c10_dispatcher: full
  variants: function, method

- func: index_fill_.int_Tensor(Tensor(a!) self, int dim, Tensor index, Tensor value) -> Tensor(a!)
  variants: method
  dispatch:
    CPU: index_fill_
    CUDA: index_fill_

- func: index_fill.int_Tensor(Tensor self, int dim, Tensor index, Tensor value) -> Tensor
  use_c10_dispatcher: full
  variants: function, method

- func: index_fill_.Dimname_Scalar(Tensor(a!) self, Dimname dim, Tensor index, Scalar value) -> Tensor(a!)
  variants: method

- func: index_fill_.Dimname_Tensor(Tensor(a!) self, Dimname dim, Tensor index, Tensor value) -> Tensor(a!)
  variants: method

- func: index_fill.Dimname_Scalar(Tensor self, Dimname dim, Tensor index, Scalar value) -> Tensor
  variants: function, method

- func: index_fill.Dimname_Tensor(Tensor self, Dimname dim, Tensor index, Tensor value) -> Tensor
  variants: function, method

- func: scatter_.src(Tensor(a!) self, int dim, Tensor index, Tensor src) -> Tensor(a!)
  variants: method
  dispatch:
    CPU: scatter_
    CUDA: scatter_

- func: scatter.src(Tensor self, int dim, Tensor index, Tensor src) -> Tensor
  use_c10_dispatcher: full
  variants: function, method

- func: scatter_.value(Tensor(a!) self, int dim, Tensor index, Scalar value) -> Tensor(a!)
  variants: method
  dispatch:
    CPU: scatter_fill_
    CUDA: scatter_fill_

- func: scatter.value(Tensor self, int dim, Tensor index, Scalar value) -> Tensor
  use_c10_dispatcher: full
  variants: function, method

- func: scatter.dimname_src(Tensor self, Dimname dim, Tensor index, Tensor src) -> Tensor
  variants: function, method

- func: scatter.dimname_value(Tensor self, Dimname dim, Tensor index, Scalar value) -> Tensor
  variants: function, method

- func: scatter_add_(Tensor(a!) self, int dim, Tensor index, Tensor src) -> Tensor(a!)
  variants: method
  dispatch:
    CPU: scatter_add_
    CUDA: scatter_add_

- func: scatter_add(Tensor self, int dim, Tensor index, Tensor src) -> Tensor
  use_c10_dispatcher: full
  variants: function, method

- func: scatter_add.dimname(Tensor self, Dimname dim, Tensor index, Tensor src) -> Tensor
  variants: function, method

- func: lt_.Scalar(Tensor(a!) self, Scalar other) -> Tensor(a!)
  variants: method

- func: lt_.Tensor(Tensor(a!) self, Tensor other) -> Tensor(a!)
  variants: method

- func: gt_.Scalar(Tensor(a!) self, Scalar other) -> Tensor(a!)
  variants: method

- func: gt_.Tensor(Tensor(a!) self, Tensor other) -> Tensor(a!)
  variants: method

- func: le_.Scalar(Tensor(a!) self, Scalar other) -> Tensor(a!)
  variants: method

- func: le_.Tensor(Tensor(a!) self, Tensor other) -> Tensor(a!)
  variants: method

- func: ge_.Scalar(Tensor(a!) self, Scalar other) -> Tensor(a!)
  variants: method

- func: ge_.Tensor(Tensor(a!) self, Tensor other) -> Tensor(a!)
  variants: method

- func: eq_.Scalar(Tensor(a!) self, Scalar other) -> Tensor(a!)
  variants: method

- func: eq_.Tensor(Tensor(a!) self, Tensor other) -> Tensor(a!)
  variants: method

- func: ne_.Scalar(Tensor(a!) self, Scalar other) -> Tensor(a!)
  variants: method

- func: ne_.Tensor(Tensor(a!) self, Tensor other) -> Tensor(a!)
  variants: method

- func: bitwise_and.Tensor_out(Tensor self, Tensor other, *, Tensor(a!) out) -> Tensor(a!)
  variants: function
  dispatch:
    CPU: bitwise_and_out
    CUDA: bitwise_and_out

- func: bitwise_and.Scalar_out(Tensor self, Scalar other, *, Tensor(a!) out) -> Tensor(a!)
  variants: function
  dispatch:
    CPU: bitwise_and_out
    CUDA: bitwise_and_out

- func: bitwise_and.Scalar(Tensor self, Scalar other) -> Tensor
  use_c10_dispatcher: full
  variants: method, function

- func: bitwise_and.Tensor(Tensor self, Tensor other) -> Tensor
  use_c10_dispatcher: full
  variants: method, function

- func: bitwise_and_.Scalar(Tensor(a!) self, Scalar other) -> Tensor(a!)
  variants: method

- func: bitwise_and_.Tensor(Tensor(a!) self, Tensor other) -> Tensor(a!)
  variants: method

- func: __and__.Scalar(Tensor self, Scalar other) -> Tensor
  use_c10_dispatcher: full
  variants: method, function

- func: __and__.Tensor(Tensor self, Tensor other) -> Tensor
  use_c10_dispatcher: full
  variants: method, function

- func: __iand__.Scalar(Tensor(a!) self, Scalar other) -> Tensor(a!)
  variants: method

- func: __iand__.Tensor(Tensor(a!) self, Tensor other) -> Tensor(a!)
  variants: method

- func: bitwise_or.Tensor_out(Tensor self, Tensor other, *, Tensor(a!) out) -> Tensor(a!)
  variants: function
  dispatch:
    CPU: bitwise_or_out
    CUDA: bitwise_or_out

- func: bitwise_or.Scalar_out(Tensor self, Scalar other, *, Tensor(a!) out) -> Tensor(a!)
  variants: function
  dispatch:
    CPU: bitwise_or_out
    CUDA: bitwise_or_out

- func: bitwise_or.Scalar(Tensor self, Scalar other) -> Tensor
  use_c10_dispatcher: full
  variants: method, function

- func: bitwise_or.Tensor(Tensor self, Tensor other) -> Tensor
  use_c10_dispatcher: full
  variants: method, function

- func: bitwise_or_.Scalar(Tensor(a!) self, Scalar other) -> Tensor(a!)
  variants: method

- func: bitwise_or_.Tensor(Tensor(a!) self, Tensor other) -> Tensor(a!)
  variants: method

- func: __or__.Scalar(Tensor self, Scalar other) -> Tensor
  use_c10_dispatcher: full
  variants: method, function

- func: __or__.Tensor(Tensor self, Tensor other) -> Tensor
  use_c10_dispatcher: full
  variants: method, function

- func: __ior__.Scalar(Tensor(a!) self, Scalar other) -> Tensor(a!)
  variants: method

- func: __ior__.Tensor(Tensor(a!) self, Tensor other) -> Tensor(a!)
  variants: method

- func: bitwise_xor.Tensor_out(Tensor self, Tensor other, *, Tensor(a!) out) -> Tensor(a!)
  variants: function
  dispatch:
    CPU: bitwise_xor_out
    CUDA: bitwise_xor_out

- func: bitwise_xor.Scalar_out(Tensor self, Scalar other, *, Tensor(a!) out) -> Tensor(a!)
  variants: function
  dispatch:
    CPU: bitwise_xor_out
    CUDA: bitwise_xor_out

- func: bitwise_xor.Scalar(Tensor self, Scalar other) -> Tensor
  use_c10_dispatcher: full
  variants: method, function

- func: bitwise_xor.Tensor(Tensor self, Tensor other) -> Tensor
  use_c10_dispatcher: full
  variants: method, function

- func: bitwise_xor_.Scalar(Tensor(a!) self, Scalar other) -> Tensor(a!)
  variants: method

- func: bitwise_xor_.Tensor(Tensor(a!) self, Tensor other) -> Tensor(a!)
  variants: method

- func: __xor__.Scalar(Tensor self, Scalar other) -> Tensor
  use_c10_dispatcher: full
  variants: method, function

- func: __xor__.Tensor(Tensor self, Tensor other) -> Tensor
  use_c10_dispatcher: full
  variants: method, function

- func: __ixor__.Scalar(Tensor(a!) self, Scalar other) -> Tensor(a!)
  variants: method

- func: __ixor__.Tensor(Tensor(a!) self, Tensor other) -> Tensor(a!)
  variants: method

- func: __lshift__.Scalar(Tensor self, Scalar other) -> Tensor
  use_c10_dispatcher: full
  variants: method, function
  dispatch:
    CPU: __lshift__
    CUDA: __lshift__

- func: __lshift__.Tensor(Tensor self, Tensor other) -> Tensor
  use_c10_dispatcher: full
  variants: method, function
  dispatch:
    CPU: __lshift__
    CUDA: __lshift__

- func: __ilshift__.Scalar(Tensor(a!) self, Scalar other) -> Tensor(a!)
  variants: method
  dispatch:
    CPU: __ilshift__
    CUDA: __ilshift__

- func: __ilshift__.Tensor(Tensor(a!) self, Tensor other) -> Tensor(a!)
  variants: method
  dispatch:
    CPU: __ilshift__
    CUDA: __ilshift__

- func: __rshift__.Scalar(Tensor self, Scalar other) -> Tensor
  use_c10_dispatcher: full
  variants: method, function
  dispatch:
    CPU: __rshift__
    CUDA: __rshift__

- func: __rshift__.Tensor(Tensor self, Tensor other) -> Tensor
  use_c10_dispatcher: full
  variants: method, function
  dispatch:
    CPU: __rshift__
    CUDA: __rshift__

- func: __irshift__.Scalar(Tensor(a!) self, Scalar other) -> Tensor(a!)
  variants: method
  dispatch:
    CPU: __irshift__
    CUDA: __irshift__

- func: __irshift__.Tensor(Tensor(a!) self, Tensor other) -> Tensor(a!)
  variants: method
  dispatch:
    CPU: __irshift__
    CUDA: __irshift__

- func: lgamma_(Tensor(a!) self) -> Tensor(a!)
  variants: method
  dispatch:
    CPU: _lgamma__cpu
    CUDA: _lgamma__cuda

- func: atan2_(Tensor(a!) self, Tensor other) -> Tensor(a!)
  variants: method

- func: tril_(Tensor(a!) self, int diagonal=0) -> Tensor(a!)
  variants: method
  dispatch:
    CPU: tril_cpu_
    CUDA: tril_cuda_

- func: triu_(Tensor(a!) self, int diagonal=0) -> Tensor(a!)
  variants: method
  dispatch:
    CPU: triu_cpu_
    CUDA: triu_cuda_

- func: digamma_(Tensor(a!) self) -> Tensor(a!)
  variants: method

- func: polygamma_(Tensor(a!) self, int n) -> Tensor(a!)
  variants: method

- func: renorm_(Tensor(a!) self, Scalar p, int dim, Scalar maxnorm) -> Tensor(a!)
  variants: method
  dispatch:
    CPU: legacy::cpu::_th_renorm_
    CUDA: legacy::cuda::_th_renorm_

- func: pow_.Scalar(Tensor(a!) self, Scalar exponent) -> Tensor(a!)
  variants: method
  dispatch:
    CPU: pow_
    CUDA: pow_

- func: pow_.Tensor(Tensor(a!) self, Tensor exponent) -> Tensor(a!)
  variants: method
  dispatch:
    CPU: pow_
    CUDA: pow_

- func: lerp_.Scalar(Tensor(a!) self, Tensor end, Scalar weight) -> Tensor(a!)
  variants: method
  dispatch:
    CPU: lerp_cpu_scalar_
    CUDA: lerp_cuda_scalar_

- func: lerp_.Tensor(Tensor(a!) self, Tensor end, Tensor weight) -> Tensor(a!)
  variants: method
  dispatch:
    CPU: lerp_cpu_tensor_
    CUDA: lerp_cuda_tensor_

- func: fmod_.Scalar(Tensor(a!) self, Scalar other) -> Tensor(a!)
  variants: method
  dispatch:
    CPU: fmod_
    CUDA: fmod_cuda_

- func: fmod_.Tensor(Tensor(a!) self, Tensor other) -> Tensor(a!)
  variants: method
  dispatch:
    CPU: fmod_
    CUDA: fmod_cuda_

- func: remainder_.Scalar(Tensor(a!) self, Scalar other) -> Tensor(a!)
  variants: method
  dispatch:
    CPU: remainder_
    CUDA: remainder_

- func: remainder_.Tensor(Tensor(a!) self, Tensor other) -> Tensor(a!)
  variants: method
  dispatch:
    CPU: remainder_
    CUDA: remainder_

- func: addbmm_(Tensor(a!) self, Tensor batch1, Tensor batch2, *, Scalar beta=1, Scalar alpha=1) -> Tensor(a!)
  variants: method
  dispatch:
    CPU: legacy::cpu::_th_addbmm_
    CUDA: legacy::cuda::_th_addbmm_

- func: addbmm.out(Tensor self, Tensor batch1, Tensor batch2, *, Scalar beta=1, Scalar alpha=1, Tensor(a!) out) -> Tensor(a!)
  dispatch:
    CPU: addbmm_cpu_out
    CUDA: addbmm_cuda_out

- func: addbmm(Tensor self, Tensor batch1, Tensor batch2, *, Scalar beta=1, Scalar alpha=1) -> Tensor
  use_c10_dispatcher: full
  variants: method, function
  dispatch:
    CPU: addbmm_cpu
    CUDA: addbmm_cuda

- func: addcdiv_(Tensor(a!) self, Tensor tensor1, Tensor tensor2, *, Scalar value=1) -> Tensor(a!)
  variants: method

- func: random_.from(Tensor(a!) self, int from, int? to, *, Generator? generator=None) -> Tensor(a!)
  variants: method

- func: random_.to(Tensor(a!) self, int to, *, Generator? generator=None) -> Tensor(a!)
  variants: method

- func: random_(Tensor(a!) self, *, Generator? generator=None) -> Tensor(a!)
  variants: method

- func: uniform_(Tensor(a!) self, float from=0, float to=1, *, Generator? generator=None) -> Tensor(a!)
  variants: method

- func: cauchy_(Tensor(a!) self, float median=0, float sigma=1, *, Generator? generator=None) -> Tensor(a!)
  variants: method

- func: log_normal_(Tensor(a!) self, float mean=1, float std=2, *, Generator? generator=None) -> Tensor(a!)
  variants: method

- func: exponential_(Tensor(a!) self, float lambd=1, *, Generator? generator=None) -> Tensor(a!)
  variants: method

- func: geometric_(Tensor(a!) self, float p, *, Generator? generator=None) -> Tensor(a!)
  variants: method

# wrappers for TH functions

- func: diag.out(Tensor self, int diagonal=0, *, Tensor(a!) out) -> Tensor(a!)
  dispatch:
    CPU: diag_cpu_out
    CUDA: diag_cuda_out

- func: diag(Tensor self, int diagonal=0) -> Tensor
  use_c10_dispatcher: full
  variants: method, function

- func: cross.out(Tensor self, Tensor other, int? dim=None, *, Tensor(a!) out) -> Tensor(a!)

- func: cross(Tensor self, Tensor other, int? dim=None) -> Tensor
  use_c10_dispatcher: full
  variants: method, function

- func: triu.out(Tensor self, int diagonal=0, *, Tensor(a!) out) -> Tensor(a!)
  dispatch:
    CPU: triu_cpu_out
    CUDA: triu_cuda_out

- func: triu(Tensor self, int diagonal=0) -> Tensor
  use_c10_dispatcher: full
  variants: method, function

- func: tril.out(Tensor self, int diagonal=0, *, Tensor(a!) out) -> Tensor(a!)
  dispatch:
    CPU: tril_cpu_out
    CUDA: tril_cuda_out

- func: tril(Tensor self, int diagonal=0) -> Tensor
  use_c10_dispatcher: full
  variants: method, function

- func: tril_indices(int row, int col, int offset=0, *, ScalarType? dtype=long, Layout? layout=None, Device? device=None, bool? pin_memory=None) -> Tensor
  dispatch:
    CPU: tril_indices_cpu
    CUDA: tril_indices_cuda

- func: triu_indices(int row, int col, int offset=0, *, ScalarType? dtype=long, Layout? layout=None, Device? device=None, bool? pin_memory=None) -> Tensor
  dispatch:
    CPU: triu_indices_cpu
    CUDA: triu_indices_cuda

- func: trace(Tensor self) -> Tensor
  use_c10_dispatcher: full
  variants: method, function
  dispatch:
    CPU: legacy::cpu::_th_trace
    CUDA: trace_cuda

- func: ne.Scalar_out(Tensor self, Scalar other, *, Tensor(a!) out) -> Tensor(a!)
  dispatch:
    CPU: ne_out
    CUDA: ne_out
    QuantizedCPU: ne_out_quantized_cpu

- func: ne.Scalar(Tensor self, Scalar other) -> Tensor
  use_c10_dispatcher: full
  variants: method, function
  dispatch:
    CPU: ne
    CUDA: ne
    QuantizedCPU: ne_quantized_cpu

- func: ne.Tensor_out(Tensor self, Tensor other, *, Tensor(a!) out) -> Tensor(a!)
  dispatch:
    CPU: ne_out
    CUDA: ne_out
    QuantizedCPU: ne_out_quantized_cpu

- func: ne.Tensor(Tensor self, Tensor other) -> Tensor
  use_c10_dispatcher: full
  variants: method, function
  dispatch:
    CPU: ne
    CUDA: ne
    QuantizedCPU: ne_quantized_cpu

- func: eq.Scalar_out(Tensor self, Scalar other, *, Tensor(a!) out) -> Tensor(a!)
  dispatch:
    CPU: eq_out
    CUDA: eq_out
    QuantizedCPU: eq_out_quantized_cpu

- func: eq.Scalar(Tensor self, Scalar other) -> Tensor
  use_c10_dispatcher: full
  variants: method, function
  dispatch:
    CPU: eq
    CUDA: eq
    QuantizedCPU: eq_quantized_cpu

- func: eq.Tensor_out(Tensor self, Tensor other, *, Tensor(a!) out) -> Tensor(a!)
  dispatch:
    CPU: eq_out
    CUDA: eq_out
    QuantizedCPU: eq_out_quantized_cpu

- func: eq.Tensor(Tensor self, Tensor other) -> Tensor
  use_c10_dispatcher: full
  variants: method, function
  dispatch:
    CPU: eq
    CUDA: eq
    QuantizedCPU: eq_quantized_cpu

- func: ge.Scalar_out(Tensor self, Scalar other, *, Tensor(a!) out) -> Tensor(a!)
  dispatch:
    CPU: ge_out
    CUDA: ge_out
    QuantizedCPU: ge_out_quantized_cpu

- func: ge.Scalar(Tensor self, Scalar other) -> Tensor
  use_c10_dispatcher: full
  variants: method, function
  dispatch:
    CPU: ge
    CUDA: ge
    QuantizedCPU: ge_quantized_cpu

- func: ge.Tensor_out(Tensor self, Tensor other, *, Tensor(a!) out) -> Tensor(a!)
  dispatch:
    CPU: ge_out
    CUDA: ge_out
    QuantizedCPU: ge_out_quantized_cpu

- func: ge.Tensor(Tensor self, Tensor other) -> Tensor
  use_c10_dispatcher: full
  variants: method, function
  dispatch:
    CPU: ge
    CUDA: ge
    QuantizedCPU: ge_quantized_cpu

- func: le.Scalar_out(Tensor self, Scalar other, *, Tensor(a!) out) -> Tensor(a!)
  dispatch:
    CPU: le_out
    CUDA: le_out
    QuantizedCPU: le_out_quantized_cpu

- func: le.Scalar(Tensor self, Scalar other) -> Tensor
  use_c10_dispatcher: full
  variants: method, function
  dispatch:
    CPU: le
    CUDA: le
    QuantizedCPU: le_quantized_cpu

- func: le.Tensor_out(Tensor self, Tensor other, *, Tensor(a!) out) -> Tensor(a!)
  dispatch:
    CPU: le_out
    CUDA: le_out
    QuantizedCPU: le_out_quantized_cpu

- func: le.Tensor(Tensor self, Tensor other) -> Tensor
  use_c10_dispatcher: full
  variants: method, function
  dispatch:
    CPU: le
    CUDA: le
    QuantizedCPU: le_quantized_cpu

- func: gt.Scalar_out(Tensor self, Scalar other, *, Tensor(a!) out) -> Tensor(a!)
  dispatch:
    CPU: gt_out
    CUDA: gt_out
    QuantizedCPU: gt_out_quantized_cpu

- func: gt.Scalar(Tensor self, Scalar other) -> Tensor
  use_c10_dispatcher: full
  variants: method, function
  dispatch:
    CPU: gt
    CUDA: gt
    QuantizedCPU: gt_quantized_cpu

- func: gt.Tensor_out(Tensor self, Tensor other, *, Tensor(a!) out) -> Tensor(a!)
  dispatch:
    CPU: gt_out
    CUDA: gt_out
    QuantizedCPU: gt_out_quantized_cpu

- func: gt.Tensor(Tensor self, Tensor other) -> Tensor
  use_c10_dispatcher: full
  variants: method, function
  dispatch:
    CPU: gt
    CUDA: gt
    QuantizedCPU: gt_quantized_cpu

- func: lt.Scalar_out(Tensor self, Scalar other, *, Tensor(a!) out) -> Tensor(a!)
  dispatch:
    CPU: lt_out
    CUDA: lt_out
    QuantizedCPU: lt_out_quantized_cpu

- func: lt.Scalar(Tensor self, Scalar other) -> Tensor
  use_c10_dispatcher: full
  variants: method, function
  dispatch:
    CPU: lt
    CUDA: lt
    QuantizedCPU: lt_quantized_cpu

- func: lt.Tensor_out(Tensor self, Tensor other, *, Tensor(a!) out) -> Tensor(a!)
  dispatch:
    CPU: lt_out
    CUDA: lt_out
    QuantizedCPU: lt_out_quantized_cpu

- func: lt.Tensor(Tensor self, Tensor other) -> Tensor
  use_c10_dispatcher: full
  variants: method, function
  dispatch:
    CPU: lt
    CUDA: lt
    QuantizedCPU: lt_quantized_cpu

- func: take.out(Tensor self, Tensor index, *, Tensor(a!) out) -> Tensor(a!)
  dispatch:
    CPU: legacy::cpu::_th_take_out
    CUDA: legacy::cuda::_th_take_out

- func: take(Tensor self, Tensor index) -> Tensor
  use_c10_dispatcher: full
  variants: method, function
  dispatch:
    CPU: legacy::cpu::_th_take
    CUDA: legacy::cuda::_th_take

- func: index_select.out(Tensor self, int dim, Tensor index, *, Tensor(a!) out) -> Tensor(a!)
  dispatch:
    CPU: index_select_out_cpu_
    CUDA: legacy::cuda::_th_index_select_out

- func: index_select(Tensor self, int dim, Tensor index) -> Tensor
  use_c10_dispatcher: full
  variants: method, function
  dispatch:
    CPU: index_select_cpu_
    CUDA: legacy::cuda::_th_index_select
    SparseCPU: index_select_sparse
    SparseCUDA: index_select_sparse

- func: index_select.dimname_out(Tensor self, Dimname dim, Tensor index, *, Tensor(a!) out) -> Tensor(a!)

- func: index_select.dimname(Tensor self, Dimname dim, Tensor index) -> Tensor
  variants: method, function

- func: masked_select.out(Tensor self, Tensor mask, *, Tensor(a!) out) -> Tensor(a!)
  dispatch:
    CPU: masked_select_out_cpu
    CUDA: masked_select_out_cuda

- func: masked_select(Tensor self, Tensor mask) -> Tensor
  use_c10_dispatcher: full
  variants: method, function
  dispatch:
    CPU: masked_select_cpu
    CUDA: masked_select_cuda

- func: nonzero.out(Tensor self, *, Tensor(a!) out) -> Tensor(a!)
  dispatch:
    CPU: legacy::cpu::_th_nonzero_out
    CUDA: legacy::cuda::_th_nonzero_out

- func: nonzero(Tensor self) -> Tensor
  use_c10_dispatcher: full
  variants: method, function
  dispatch:
    CPU: legacy::cpu::_th_nonzero
    CUDA: legacy::cuda::_th_nonzero

- func: nonzero_numpy(Tensor self) -> Tensor[]
  use_c10_dispatcher: full
  variants: method, function

- func: gather.out(Tensor self, int dim, Tensor index, *, bool sparse_grad=False, Tensor(a!) out) -> Tensor(a!)
  dispatch:
    CPU: gather_out_cpu_cuda
    CUDA: gather_out_cpu_cuda

- func: gather(Tensor self, int dim, Tensor index, *, bool sparse_grad=False) -> Tensor
  use_c10_dispatcher: full
  variants: method, function
  dispatch:
    CPU: gather
    CUDA: gather

- func: gather.dimname_out(Tensor self, Dimname dim, Tensor index, *, bool sparse_grad=False, Tensor(a!) out) -> Tensor(a!)

- func: gather.dimname(Tensor self, Dimname dim, Tensor index, *, bool sparse_grad=False) -> Tensor
  variants: method, function

- func: _gather_sparse_backward(Tensor self, int dim, Tensor index, Tensor grad) -> Tensor
  use_c10_dispatcher: full

- func: addcmul.out(Tensor self, Tensor tensor1, Tensor tensor2, *, Scalar value=1, Tensor(a!) out) -> Tensor(a!)

- func: addcmul(Tensor self, Tensor tensor1, Tensor tensor2, *, Scalar value=1) -> Tensor
  use_c10_dispatcher: full
  variants: method, function

- func: addcmul_(Tensor(a!) self, Tensor tensor1, Tensor tensor2, *, Scalar value=1) -> Tensor(a!)
  variants: method

- func: addcdiv.out(Tensor self, Tensor tensor1, Tensor tensor2, *, Scalar value=1, Tensor(a!) out) -> Tensor(a!)

- func: addcdiv(Tensor self, Tensor tensor1, Tensor tensor2, *, Scalar value=1) -> Tensor
  use_c10_dispatcher: full
  variants: method, function

- func: lstsq.X(Tensor self, Tensor A, *, Tensor(a!) X, Tensor(b!) qr) -> (Tensor(a!) solution, Tensor(b!) QR)
  dispatch:
    CPU: legacy::cpu::_th_gels_out
    CUDA: legacy::cuda::_th_gels_out

- func: lstsq(Tensor self, Tensor A) -> (Tensor solution, Tensor QR)
  use_c10_dispatcher: full
  variants: method, function
  dispatch:
    CPU: legacy::cpu::_th_gels
    CUDA: legacy::cuda::_th_gels

- func: triangular_solve.X(Tensor self, Tensor A, bool upper=True, bool transpose=False, bool unitriangular=False, *, Tensor(a!) X, Tensor(b!) M) -> (Tensor(a!) solution, Tensor(b!) cloned_coefficient)

- func: triangular_solve(Tensor self, Tensor A, bool upper=True, bool transpose=False, bool unitriangular=False) -> (Tensor solution, Tensor cloned_coefficient)
  use_c10_dispatcher: full
  variants: method, function

- func: _triangular_solve_helper(Tensor self, Tensor A, bool upper, bool transpose, bool unitriangular) -> (Tensor, Tensor)
  use_c10_dispatcher: full
  variants: function
  dispatch:
    CPU: _triangular_solve_helper_cpu
    CUDA: _triangular_solve_helper_cuda

- func: symeig.e(Tensor self, bool eigenvectors=False, bool upper=True, *, Tensor(a!) e, Tensor(b!) V) -> (Tensor(a!) eigenvalues, Tensor(b!) eigenvectors)

- func: symeig(Tensor self, bool eigenvectors=False, bool upper=True) -> (Tensor eigenvalues, Tensor eigenvectors)
  use_c10_dispatcher: full
  variants: method, function

- func: _symeig_helper(Tensor self, bool eigenvectors, bool upper) -> (Tensor, Tensor)
  use_c10_dispatcher: full
  variants: function
  dispatch:
    CPU: _symeig_helper_cpu
    CUDA: _symeig_helper_cuda

- func: eig.e(Tensor self, bool eigenvectors=False, *, Tensor(a!) e, Tensor(b!) v) -> (Tensor(a!) eigenvalues, Tensor(b!) eigenvectors)
  dispatch:
    CPU: legacy::cpu::_th_eig_out
    CUDA: legacy::cuda::_th_eig_out

- func: eig(Tensor self, bool eigenvectors=False) -> (Tensor eigenvalues, Tensor eigenvectors)
  use_c10_dispatcher: full
  variants: method, function
  dispatch:
    CPU: legacy::cpu::_th_eig
    CUDA: legacy::cuda::_th_eig

- func: svd.U(Tensor self, bool some=True, bool compute_uv=True, *, Tensor(a!) U, Tensor(b!) S, Tensor(c!) V) -> (Tensor(a!) U, Tensor(b!) S, Tensor(c!) V)

- func: svd(Tensor self, bool some=True, bool compute_uv=True) -> (Tensor U, Tensor S, Tensor V)
  use_c10_dispatcher: full
  variants: method, function

- func: _svd_helper(Tensor self, bool some, bool compute_uv) -> (Tensor, Tensor, Tensor)
  use_c10_dispatcher: full
  variants: function
  dispatch:
    CPU: _svd_helper_cpu
    CUDA: _svd_helper_cuda

- func: cholesky.out(Tensor self, bool upper=False, *, Tensor(a!) out) -> Tensor(a!)

- func: cholesky(Tensor self, bool upper=False) -> Tensor
  use_c10_dispatcher: full
  variants: method, function

- func: _cholesky_helper(Tensor self, bool upper) -> Tensor
  use_c10_dispatcher: full
  variants: function
  dispatch:
    CPU: _cholesky_helper_cpu
    CUDA: _cholesky_helper_cuda

- func: cholesky_solve.out(Tensor self, Tensor input2, bool upper=False, *, Tensor(a!) out) -> Tensor(a!)

- func: cholesky_solve(Tensor self, Tensor input2, bool upper=False) -> Tensor
  use_c10_dispatcher: full
  variants: method, function

- func: _cholesky_solve_helper(Tensor self, Tensor A, bool upper) -> Tensor
  use_c10_dispatcher: full
  variants: function
  dispatch:
    CPU: _cholesky_solve_helper_cpu
    CUDA: _cholesky_solve_helper_cuda

- func: solve(Tensor self, Tensor A) -> (Tensor solution, Tensor LU)
  use_c10_dispatcher: full
  variants: function, method

- func: solve.solution(Tensor self, Tensor A, *, Tensor(a!) solution, Tensor(b!) lu) -> (Tensor(a!) solution, Tensor(b!) LU)

- func: _solve_helper(Tensor self, Tensor A) -> (Tensor, Tensor)
  use_c10_dispatcher: full
  variants: function
  dispatch:
    CPU: _solve_helper_cpu
    CUDA: _solve_helper_cuda

- func: cholesky_inverse.out(Tensor self, bool upper=False, *, Tensor(a!) out) -> Tensor(a!)
  dispatch:
    CPU: legacy::cpu::_th_potri_out
    CUDA: legacy::cuda::_th_potri_out

- func: cholesky_inverse(Tensor self, bool upper=False) -> Tensor
  use_c10_dispatcher: full
  variants: method, function
  dispatch:
    CPU: legacy::cpu::_th_potri
    CUDA: legacy::cuda::_th_potri

- func: qr.Q(Tensor self, bool some=True, *, Tensor(a!) Q, Tensor(b!) R) -> (Tensor(a!) Q, Tensor(b!) R)

- func: qr(Tensor self, bool some=True) -> (Tensor Q, Tensor R)
  use_c10_dispatcher: full
  variants: method, function

- func: _qr_helper(Tensor self, bool some) -> (Tensor, Tensor)
  use_c10_dispatcher: full
  variants: function
  dispatch:
    CPU: _qr_helper_cpu
    CUDA: _qr_helper_cuda

- func: geqrf.a(Tensor self, *, Tensor(a!) a, Tensor(b!) tau) -> (Tensor(a!) a, Tensor(b!) tau)
  dispatch:
    CPU: legacy::cpu::_th_geqrf_out
    CUDA: legacy::cuda::_th_geqrf_out

- func: geqrf(Tensor self) -> (Tensor a, Tensor tau)
  use_c10_dispatcher: full
  variants: method, function
  dispatch:
    CPU: legacy::cpu::_th_geqrf
    CUDA: legacy::cuda::_th_geqrf

- func: orgqr.out(Tensor self, Tensor input2, *, Tensor(a!) out) -> Tensor(a!)
  dispatch:
    CPU: legacy::cpu::_th_orgqr_out

- func: orgqr(Tensor self, Tensor input2) -> Tensor
  use_c10_dispatcher: full
  variants: method, function
  dispatch:
    CPU: legacy::cpu::_th_orgqr

- func: ormqr.out(Tensor self, Tensor input2, Tensor input3, bool left=True, bool transpose=False, *, Tensor(a!) out) -> Tensor(a!)
  dispatch:
    CPU: legacy::cpu::_th_ormqr_out

- func: ormqr(Tensor self, Tensor input2, Tensor input3, bool left=True, bool transpose=False) -> Tensor
  use_c10_dispatcher: full
  variants: method, function
  dispatch:
    CPU: legacy::cpu::_th_ormqr

- func: _lu_with_info(Tensor self, bool pivot=True, bool check_errors=True) -> (Tensor, Tensor, Tensor)
  use_c10_dispatcher: full
  variants: function
  dispatch:
    CPU: _lu_with_info_cpu
    CUDA: _lu_with_info_cuda

- func: lu_solve.out(Tensor self, Tensor LU_data, Tensor LU_pivots, *, Tensor(a!) out) -> Tensor(a!)

- func: lu_solve(Tensor self, Tensor LU_data, Tensor LU_pivots) -> Tensor
  use_c10_dispatcher: full
  variants: method, function

- func: _lu_solve_helper(Tensor self, Tensor LU_data, Tensor LU_pivots) -> Tensor
  use_c10_dispatcher: full
  variants: function
  dispatch:
    CPU: _lu_solve_helper_cpu
    CUDA: _lu_solve_helper_cuda

# TODO: remove dispatch section when porting TH CUDA to ATen
- func: multinomial.out(Tensor self, int num_samples, bool replacement=False, *, Generator? generator=None, Tensor(a!) out) -> Tensor(a!)
  dispatch:
    CPU: multinomial_out
    CUDA: multinomial_out

- func: multinomial(Tensor self, int num_samples, bool replacement=False, *, Generator? generator=None) -> Tensor
  variants: method, function
  dispatch:
    CPU: multinomial
    CUDA: multinomial

- func: _multinomial_alias_setup(Tensor probs) -> (Tensor, Tensor)
  use_c10_dispatcher: full
  variants: function
  dispatch:
    CPU: legacy::cpu::_th_multinomial_alias_setup
    CUDA: legacy::cuda::_th_multinomial_alias_setup

- func: _multinomial_alias_draw(Tensor J, Tensor q, int num_samples, *, Generator? generator=None) -> Tensor
  variants: function
  dispatch:
    CPU: legacy::cpu::_th_multinomial_alias_draw
    CUDA: legacy::cuda::_th_multinomial_alias_draw

- func: lgamma.out(Tensor self, *, Tensor(a!) out) -> Tensor(a!)
  dispatch:
    CPU: _lgamma_out_cpu
    CUDA: _lgamma_out_cuda

- func: lgamma(Tensor self) -> Tensor
  use_c10_dispatcher: full
  variants: method, function
  dispatch:
    CPU: lgamma
    CUDA: lgamma

- func: digamma.out(Tensor self, *, Tensor(a!) out) -> Tensor(a!)

- func: digamma(Tensor self) -> Tensor
  use_c10_dispatcher: full
  variants: method, function

- func: polygamma.out(int n, Tensor self, *, Tensor(a!) out) -> Tensor(a!)

- func: polygamma(int n, Tensor self) -> Tensor
  use_c10_dispatcher: full
  variants: method, function

- func: erfinv(Tensor self) -> Tensor
  use_c10_dispatcher: full
  variants: method, function
  dispatch:
    CPU: erfinv
    CUDA: erfinv

- func: erfinv_(Tensor(a!) self) -> Tensor(a!)
  variants: method
  dispatch:
    CPU: _erfinv__cpu
    CUDA: _erfinv__cuda

- func: erfinv.out(Tensor self, *, Tensor(a!) out) -> Tensor(a!)
  dispatch:
    CPU: _erfinv_out_cpu
    CUDA: _erfinv_out_cuda

- func: sign(Tensor self) -> Tensor
  use_c10_dispatcher: full
  variants: function, method

- func: sign_(Tensor(a!) self) -> Tensor(a!)
  variants: method

- func: sign.out(Tensor self, *, Tensor(a!) out) -> Tensor(a!)
  dispatch:
    CPU: sign_out
    CUDA: sign_out

- func: dist(Tensor self, Tensor other, Scalar p=2) -> Tensor
  use_c10_dispatcher: full
  variants: method, function

- func: atan2.out(Tensor self, Tensor other, *, Tensor(a!) out) -> Tensor(a!)

- func: atan2(Tensor self, Tensor other) -> Tensor
  use_c10_dispatcher: full
  variants: method, function

- func: lerp.Scalar_out(Tensor self, Tensor end, Scalar weight, *, Tensor(a!) out) -> Tensor(a!)
  dispatch:
    CPU: lerp_cpu_scalar_out
    CUDA: lerp_cuda_scalar_out

- func: lerp.Tensor_out(Tensor self, Tensor end, Tensor weight, *, Tensor(a!) out) -> Tensor(a!)
  dispatch:
    CPU: lerp_cpu_tensor_out
    CUDA: lerp_cuda_tensor_out

- func: lerp.Scalar(Tensor self, Tensor end, Scalar weight) -> Tensor
  use_c10_dispatcher: full
  variants: method, function
  dispatch:
    CPU: lerp_cpu_scalar
    CUDA: lerp_cuda_scalar

- func: lerp.Tensor(Tensor self, Tensor end, Tensor weight) -> Tensor
  use_c10_dispatcher: full
  variants: method, function
  dispatch:
    CPU: lerp_cpu_tensor
    CUDA: lerp_cuda_tensor

- func: histc.out(Tensor self, int bins=100, Scalar min=0, Scalar max=0, *, Tensor(a!) out) -> Tensor(a!)
  dispatch:
    CPU: legacy::cpu::_th_histc_out
    CUDA: _histc_out_cuda

- func: histc(Tensor self, int bins=100, Scalar min=0, Scalar max=0) -> Tensor
  use_c10_dispatcher: full
  variants: method, function
  dispatch:
    CPU: legacy::cpu::_th_histc
    CUDA: _histc_cuda

- func: fmod.Scalar_out(Tensor self, Scalar other, *, Tensor(a!) out) -> Tensor(a!)
  dispatch:
    CPU: fmod_out
    CUDA: fmod_cuda_out

- func: fmod.Scalar(Tensor self, Scalar other) -> Tensor
  use_c10_dispatcher: full
  variants: method, function
  dispatch:
    CPU: fmod
    CUDA: fmod_cuda

- func: fmod.Tensor_out(Tensor self, Tensor other, *, Tensor(a!) out) -> Tensor(a!)
  dispatch:
    CPU: fmod_out
    CUDA: fmod_cuda_out

- func: fmod.Tensor(Tensor self, Tensor other) -> Tensor
  use_c10_dispatcher: full
  variants: method, function
  dispatch:
    CPU: fmod
    CUDA: fmod_cuda

- func: remainder.Scalar_out(Tensor self, Scalar other, *, Tensor(a!) out) -> Tensor(a!)
  dispatch:
    CPU: remainder_out
    CUDA: remainder_out

- func: remainder.Scalar(Tensor self, Scalar other) -> Tensor
  use_c10_dispatcher: full
  variants: method, function
  dispatch:
    CPU: remainder
    CUDA: remainder

- func: remainder.Tensor_out(Tensor self, Tensor other, *, Tensor(a!) out) -> Tensor(a!)
  dispatch:
    CPU: remainder_out
    CUDA: remainder_out

- func: remainder.Tensor(Tensor self, Tensor other) -> Tensor
  use_c10_dispatcher: full
  variants: method, function
  dispatch:
    CPU: remainder
    CUDA: remainder

- func: min.out(Tensor self, Tensor other, *, Tensor(a!) out) -> Tensor(a!)

- func: min.other(Tensor self, Tensor other) -> Tensor
  use_c10_dispatcher: full
  variants: method, function

- func: min(Tensor self) -> Tensor
  use_c10_dispatcher: full
  variants: method, function
  dispatch:
    CPU: min
    CUDA: min
    QuantizedCPU: min_quant

- func: max.out(Tensor self, Tensor other, *, Tensor(a!) out) -> Tensor(a!)

- func: max.other(Tensor self, Tensor other) -> Tensor
  use_c10_dispatcher: full
  variants: method, function

- func: max(Tensor self) -> Tensor
  use_c10_dispatcher: full
  variants: method, function
  dispatch:
    CPU: max
    CUDA: max
    QuantizedCPU: max_quant

- func: median(Tensor self) -> Tensor
  use_c10_dispatcher: full
  variants: method, function
  dispatch:
    CPU: median_cpu
    CUDA: median_cuda

- func: sort.values(Tensor self, int dim=-1, bool descending=False, *, Tensor(a!) values, Tensor(b!) indices) -> (Tensor(a!) values, Tensor(b!) indices)
  dispatch:
    CPU: legacy::cpu::_th_sort_out
    CUDA: legacy::cuda::_th_sort_out

- func: sort(Tensor self, int dim=-1, bool descending=False) -> (Tensor values, Tensor indices)
  use_c10_dispatcher: full
  variants: method, function
  dispatch:
    CPU: legacy::cpu::_th_sort
    CUDA: legacy::cuda::_th_sort
    QuantizedCPU: sort_quant

- func: sort.dimname_values(Tensor self, Dimname dim, bool descending=False, *, Tensor(a!) values, Tensor(b!) indices) -> (Tensor(a!) values, Tensor(b!) indices)

- func: sort.dimname(Tensor self, Dimname dim, bool descending=False) -> (Tensor values, Tensor indices)
  variants: method, function

- func: argsort(Tensor self, int dim=-1, bool descending=False) -> Tensor
  use_c10_dispatcher: full
  variants: method, function

- func: argsort.dimname(Tensor self, Dimname dim, bool descending=False) -> Tensor
  variants: method, function

- func: topk.values(Tensor self, int k, int dim=-1, bool largest=True, bool sorted=True, *, Tensor(a!) values, Tensor(b!) indices) ->(Tensor(a!) values, Tensor(b!) indices)
  dispatch:
    CPU: topk_out_cpu
    CUDA: legacy::cuda::_th_topk_out

- func: topk(Tensor self, int k, int dim=-1, bool largest=True, bool sorted=True) -> (Tensor values, Tensor indices)
  use_c10_dispatcher: full
  variants: method, function
  dispatch:
    CPU: topk
    CUDA: topk
    QuantizedCPU: quantized_topk_cpu

- func: all(Tensor self) -> Tensor
  use_c10_dispatcher: full
  variants: method, function

- func: any(Tensor self) -> Tensor
  use_c10_dispatcher: full
  variants: method, function
  dispatch:
    CPU: any
    CUDA: any
    SparseCPU: any_sparse
    SparseCUDA: any_sparse

- func: renorm.out(Tensor self, Scalar p, int dim, Scalar maxnorm, *, Tensor(a!) out) -> Tensor(a!)
  dispatch:
    CPU: legacy::cpu::_th_renorm_out
    CUDA: legacy::cuda::_th_renorm_out

- func: renorm(Tensor self, Scalar p, int dim, Scalar maxnorm) -> Tensor
  use_c10_dispatcher: full
  variants: method, function
  dispatch:
    CPU: legacy::cpu::_th_renorm
    CUDA: legacy::cuda::_th_renorm

- func: unfold(Tensor(a) self, int dimension, int size, int step) -> Tensor(a)
  use_c10_dispatcher: full
  variants: method
  device_guard: False
  dispatch:
    CPU: unfold
    CUDA: unfold

- func: unfold_backward(Tensor grad_in, int[] input_sizes, int dim, int size, int step) -> Tensor
  variants: function
  dispatch:
    CPU: unfold_backward
    CUDA: unfold_backward

- func: equal(Tensor self, Tensor other) -> bool
  use_c10_dispatcher: full
  variants: method, function
  dispatch:
    CPU: legacy::cpu::_th_equal
    CUDA: legacy::cuda::_th_equal
    QuantizedCPU: quantized_equal_cpu

- func: pow.Tensor_Tensor_out(Tensor self, Tensor exponent, *, Tensor(a!) out) -> Tensor(a!)
  dispatch:
    CPU: pow_out
    CUDA: pow_out

- func: pow.Tensor_Tensor(Tensor self, Tensor exponent) -> Tensor
  use_c10_dispatcher: full
  variants: method, function
  dispatch:
    CPU: pow
    CUDA: pow

- func: pow.Scalar_out(Scalar self, Tensor exponent, *, Tensor(a!) out) -> Tensor(a!)
  dispatch:
    CPU: pow_out
    CUDA: pow_out

- func: pow.Scalar(Scalar self, Tensor exponent) -> Tensor
  use_c10_dispatcher: full
  dispatch:
    CPU: pow
    CUDA: pow

- func: normal_(Tensor(a!) self, float mean=0, float std=1, *, Generator? generator=None) -> Tensor(a!)
  variants: method

- func: normal.Tensor_float_out(Tensor mean, float std=1, *, Generator? generator=None, Tensor(a!) out) -> Tensor(a!)

- func: normal.Tensor_float(Tensor mean, float std=1, *, Generator? generator=None) -> Tensor

- func: normal.float_Tensor_out(float mean, Tensor std, *, Generator? generator=None, Tensor(a!) out) -> Tensor(a!)

- func: normal.float_Tensor(float mean, Tensor std, *, Generator? generator=None) -> Tensor

- func: normal.Tensor_Tensor_out(Tensor mean, Tensor std, *, Generator? generator=None, Tensor(a!) out) -> Tensor(a!)

- func: normal.Tensor_Tensor(Tensor mean, Tensor std, *, Generator? generator=None) -> Tensor

- func: normal.float_float(float mean, float std, int[] size, *, Generator? generator=None, ScalarType? dtype=None, Layout? layout=None, Device? device=None, bool? pin_memory=None) -> Tensor

- func: normal.float_float_out(float mean, float std, int[] size, *, Generator? generator=None, Tensor(a!) out) -> Tensor(a!)

- func: alias(Tensor(a) self) -> Tensor(a)
  use_c10_dispatcher: full
  variants: method, function

- func: _addr(Tensor self, Tensor vec1, Tensor vec2, *, Scalar beta=1, Scalar alpha=1) -> Tensor
  use_c10_dispatcher: full
  dispatch:
    CPU: legacy::cpu::_th_addr
    CUDA: legacy::cuda::_th_addr

- func: _addr_(Tensor(a!) self, Tensor vec1, Tensor vec2, *, Scalar beta=1, Scalar alpha=1) -> Tensor(a!)
  dispatch:
    CPU: legacy::cpu::_th_addr_
    CUDA: legacy::cuda::_th_addr_

- func: _addr.out(Tensor self, Tensor vec1, Tensor vec2, *, Scalar beta=1, Scalar alpha=1, Tensor(a!) out) -> Tensor(a!)
  dispatch:
    CPU: legacy::cpu::_th_addr_out
    CUDA: legacy::cuda::_th_addr_out

- func: _index_copy_(Tensor(a!) self, int dim, Tensor index, Tensor source) -> Tensor(a!)
  dispatch:
    CPU: legacy::cpu::_th_index_copy_
    CUDA: legacy::cuda::_th_index_copy_

- func: _cumsum(Tensor self, int dim) -> Tensor
  use_c10_dispatcher: full
  dispatch:
    CPU: _cumsum_cpu
    CUDA: _cumsum_cuda

- func: _cumsum.out(Tensor self, int dim, *, Tensor(a!) out) -> Tensor(a!)
  dispatch:
    CPU: _cumsum_out_cpu
    CUDA: _cumsum_out_cuda

- func: _cumprod(Tensor self, int dim) -> Tensor
  use_c10_dispatcher: full
  dispatch:
    CPU: _cumprod_cpu
    CUDA: _cumprod_cuda

- func: _cumprod.out(Tensor self, int dim, *, Tensor(a!) out) -> Tensor(a!)
  dispatch:
    CPU: _cumprod_out_cpu
    CUDA: _cumprod_out_cuda

- func: _var(Tensor self, bool unbiased=True) -> Tensor
  use_c10_dispatcher: full
  dispatch:
    CPU: legacy::cpu::_th_var
    CUDA: legacy::cuda::_th_var

- func: _std(Tensor self, bool unbiased=True) -> Tensor
  use_c10_dispatcher: full
  dispatch:
    CPU: legacy::cpu::_th_std
    CUDA: legacy::cuda::_th_std

- func: _amp_non_finite_check_and_unscale_(Tensor(a!) self, Tensor(b!) found_inf, Tensor inv_scale) -> ()
  variants: function
  dispatch:
    CUDA: _amp_non_finite_check_and_unscale_cuda_

- func: _amp_update_scale(Tensor(a!) growth_tracker, Tensor current_scale, Tensor found_inf, float scale_growth_factor, float scale_backoff_factor, int growth_interval) -> Tensor
  variants: function
  dispatch:
    CUDA: _amp_update_scale_cuda

- func: _cat(Tensor[] tensors, int dim=0) -> Tensor
  use_c10_dispatcher: full
  dispatch:
    CPU: _cat_cpu
    CUDA: cat_cuda
    QuantizedCPU: quantized_cat

- func: _cat.out(Tensor[] tensors, int dim=0, *, Tensor(a!) out) -> Tensor(a!)
  dispatch:
    CPU: _cat_out_cpu
    CUDA: cat_out_cuda
    QuantizedCPU: quantized_cat_out

- func: _mode(Tensor self, int dim=-1, bool keepdim=False) -> (Tensor, Tensor)
  use_c10_dispatcher: full
  dispatch:
    CPU: legacy::cpu::_th_mode
    CUDA: legacy::cuda::_th_mode

- func: _mode.values(Tensor self, int dim=-1, bool keepdim=False, *, Tensor(a!) values, Tensor(b!) indices) -> (Tensor(a!), Tensor(b!))
  dispatch:
    CPU: legacy::cpu::_th_mode_out
    CUDA: legacy::cuda::_th_mode_out

- func: bucketize.Tensor(Tensor self, Tensor boundaries, *, bool out_int32=False, bool right=False) -> Tensor
  use_c10_dispatcher: full
  dispatch:
    CPU: bucketize_cpu
    CUDA: bucketize_cuda

- func: bucketize.Tensor_out(Tensor self, Tensor boundaries, *, bool out_int32=False, bool right=False, Tensor(a!) out) -> Tensor(a!)
  dispatch:
    CPU: bucketize_out_cpu
    CUDA: bucketize_out_cuda

- func: bucketize.Scalar(Scalar self, Tensor boundaries, *, bool out_int32=False, bool right=False) -> Tensor
  use_c10_dispatcher: full
  dispatch:
    CPU: bucketize_cpu
    CUDA: bucketize_cuda

- func: searchsorted.Tensor(Tensor sorted_sequence, Tensor self, *, bool out_int32=False, bool right=False) -> Tensor
  use_c10_dispatcher: full
  dispatch:
    CPU: searchsorted_cpu
    CUDA: searchsorted_cuda

- func: searchsorted.Tensor_out(Tensor sorted_sequence, Tensor self, *, bool out_int32=False, bool right=False, Tensor(a!) out) -> Tensor(a!)
  dispatch:
    CPU: searchsorted_out_cpu
    CUDA: searchsorted_out_cuda

- func: searchsorted.Scalar(Tensor sorted_sequence, Scalar self, *, bool out_int32=False, bool right=False) -> Tensor
  use_c10_dispatcher: full
  dispatch:
    CPU: searchsorted_cpu
    CUDA: searchsorted_cuda

## NN wrappers

- func: mse_loss.out(Tensor self, Tensor target, int reduction=Mean, *, Tensor(a!) out) -> Tensor(a!)
  python_module: nn

- func: mse_loss(Tensor self, Tensor target, int reduction=Mean) -> Tensor
  use_c10_dispatcher: full
  python_module: nn

- func: mse_loss_backward.grad_input(Tensor grad_output, Tensor self, Tensor target, int reduction, *, Tensor(a!) grad_input) -> Tensor(a!)
  python_module: nn
  dispatch:
    CPU: mse_loss_backward_out
    CUDA: mse_loss_backward_out

- func: mse_loss_backward(Tensor grad_output, Tensor self, Tensor target, int reduction) -> Tensor
  use_c10_dispatcher: full
  python_module: nn
  dispatch:
    CPU: mse_loss_backward
    CUDA: mse_loss_backward

- func: l1_loss.out(Tensor self, Tensor target, int reduction=Mean, *, Tensor(a!) out) -> Tensor(a!)
  python_module: nn

- func: l1_loss(Tensor self, Tensor target, int reduction=Mean) -> Tensor
  use_c10_dispatcher: full
  python_module: nn

- func: l1_loss_backward.grad_input(Tensor grad_output, Tensor self, Tensor target, int reduction, *, Tensor(a!) grad_input) -> Tensor(a!)
  python_module: nn
  dispatch:
    CPU: l1_loss_backward_out
    CUDA: l1_loss_backward_out

- func: l1_loss_backward(Tensor grad_output, Tensor self, Tensor target, int reduction) -> Tensor
  use_c10_dispatcher: full
  python_module: nn

- func: multi_margin_loss.out(Tensor self, Tensor target, Scalar p=1, Scalar margin=1, Tensor? weight=None, int reduction=Mean, *, Tensor(a!) out) -> Tensor(a!)
  python_module: nn
  dispatch:
    CPU: multi_margin_loss_cpu_out
    CUDA: legacy::cuda::_thnn_multi_margin_loss_forward_out

- func: multi_margin_loss(Tensor self, Tensor target, Scalar p=1, Scalar margin=1, Tensor? weight=None, int reduction=Mean) -> Tensor
  python_module: nn
  dispatch:
    CPU: multi_margin_loss_cpu
    CUDA: legacy::cuda::_thnn_multi_margin_loss_forward

- func: multi_margin_loss_backward.grad_input(Tensor grad_output, Tensor self, Tensor target, Scalar p, Scalar margin, Tensor? weight=None, int reduction=Mean, *, Tensor(a!) grad_input) -> Tensor(a!)
  python_module: nn
  dispatch:
    CPU: multi_margin_loss_cpu_backward_out
    CUDA: legacy::cuda::_thnn_multi_margin_loss_backward_out

- func: multi_margin_loss_backward(Tensor grad_output, Tensor self, Tensor target, Scalar p, Scalar margin, Tensor? weight=None, int reduction=Mean) -> Tensor
  python_module: nn
  dispatch:
    CPU: multi_margin_loss_cpu_backward
    CUDA: legacy::cuda::_thnn_multi_margin_loss_backward

- func: multilabel_margin_loss.out(Tensor self, Tensor target, int reduction=Mean, *, Tensor(a!) out) -> Tensor(a!)
  python_module: nn

- func: multilabel_margin_loss(Tensor self, Tensor target, int reduction=Mean) -> Tensor
  use_c10_dispatcher: full
  python_module: nn

- func: multilabel_margin_loss_forward.output(Tensor self, Tensor target, int reduction, *, Tensor(a!) output, Tensor(b!) is_target) -> (Tensor(a!), Tensor(b!))
  python_module: nn
  dispatch:
    CPU: multilabel_margin_loss_forward_out_cpu
    CUDA: legacy::cuda::_thnn_multilabel_margin_loss_forward_out

- func: multilabel_margin_loss_forward(Tensor self, Tensor target, int reduction) -> (Tensor output, Tensor is_target)
  use_c10_dispatcher: full
  python_module: nn
  dispatch:
    CPU: multilabel_margin_loss_forward_cpu
    CUDA: legacy::cuda::_thnn_multilabel_margin_loss_forward

- func: multilabel_margin_loss_backward.grad_input(Tensor grad_output, Tensor self, Tensor target, int reduction, Tensor is_target, *, Tensor(a!) grad_input) -> Tensor(a!)
  python_module: nn
  dispatch:
    CPU: multilabel_margin_loss_backward_cpu_out
    CUDA: legacy::cuda::_thnn_multilabel_margin_loss_backward_out

- func: multilabel_margin_loss_backward(Tensor grad_output, Tensor self, Tensor target, int reduction, Tensor is_target) -> Tensor
  use_c10_dispatcher: full
  python_module: nn
  dispatch:
    CPU: multilabel_margin_loss_backward_cpu
    CUDA: legacy::cuda::_thnn_multilabel_margin_loss_backward

- func: nll_loss.out(Tensor self, Tensor target, Tensor? weight=None, int reduction=Mean, int ignore_index=-100, *, Tensor(a!) out) -> Tensor(a!)
  python_module: nn

- func: nll_loss(Tensor self, Tensor target, Tensor? weight=None, int reduction=Mean, int ignore_index=-100) -> Tensor
  python_module: nn

- func: nll_loss_forward.output(Tensor self, Tensor target, Tensor? weight, int reduction, int ignore_index, *, Tensor(a!) output, Tensor(b!) total_weight) -> (Tensor(a!), Tensor(b!))
  python_module: nn
  dispatch:
    CPU: nll_loss_forward_out_cpu
    CUDA: legacy::cuda::_thnn_nll_loss_forward_out

- func: nll_loss_forward(Tensor self, Tensor target, Tensor? weight, int reduction, int ignore_index) -> (Tensor output, Tensor total_weight)
  python_module: nn
  dispatch:
    CPU: nll_loss_forward_cpu
    CUDA: legacy::cuda::_thnn_nll_loss_forward

- func: nll_loss_backward.grad_input(Tensor grad_output, Tensor self, Tensor target, Tensor? weight, int reduction, int ignore_index, Tensor total_weight, *, Tensor(a!) grad_input) -> Tensor(a!)
  python_module: nn
  dispatch:
    CPU: nll_loss_backward_out_cpu
    CUDA: legacy::cuda::_thnn_nll_loss_backward_out

- func: nll_loss_backward(Tensor grad_output, Tensor self, Tensor target, Tensor? weight, int reduction, int ignore_index, Tensor total_weight) -> Tensor
  python_module: nn
  dispatch:
    CPU: nll_loss_backward_cpu
    CUDA: legacy::cuda::_thnn_nll_loss_backward

- func: nll_loss2d.out(Tensor self, Tensor target, Tensor? weight=None, int reduction=Mean, int ignore_index=-100, *, Tensor(a!) out) -> Tensor(a!)
  python_module: nn

- func: nll_loss2d(Tensor self, Tensor target, Tensor? weight=None, int reduction=Mean, int ignore_index=-100) -> Tensor
  python_module: nn

- func: nll_loss2d_forward.output(Tensor self, Tensor target, Tensor? weight, int reduction, int ignore_index, *, Tensor(a!) output, Tensor(b!) total_weight) -> (Tensor(a!), Tensor(b!))
  python_module: nn
  dispatch:
    CPU: nll_loss2d_forward_out_cpu
    CUDA: legacy::cuda::_thnn_nll_loss2d_forward_out

- func: nll_loss2d_forward(Tensor self, Tensor target, Tensor? weight, int reduction, int ignore_index) -> (Tensor output, Tensor total_weight)
  python_module: nn
  dispatch:
    CPU: nll_loss2d_forward_cpu
    CUDA: legacy::cuda::_thnn_nll_loss2d_forward

- func: nll_loss2d_backward.grad_input(Tensor grad_output, Tensor self, Tensor target, Tensor? weight, int reduction, int ignore_index, Tensor total_weight, *, Tensor(a!) grad_input) -> Tensor(a!)
  python_module: nn
  dispatch:
    CPU: nll_loss2d_backward_out_cpu
    CUDA: legacy::cuda::_thnn_nll_loss2d_backward_out

- func: nll_loss2d_backward(Tensor grad_output, Tensor self, Tensor target, Tensor? weight, int reduction, int ignore_index, Tensor total_weight) -> Tensor
  python_module: nn
  dispatch:
    CPU: nll_loss2d_backward_cpu
    CUDA: legacy::cuda::_thnn_nll_loss2d_backward

- func: smooth_l1_loss.out(Tensor self, Tensor target, int reduction=Mean, *, Tensor(a!) out) -> Tensor(a!)
  python_module: nn
  dispatch:
    CPU: smooth_l1_loss_out
    CUDA: smooth_l1_loss_out

- func: smooth_l1_loss(Tensor self, Tensor target, int reduction=Mean) -> Tensor
  use_c10_dispatcher: full
  python_module: nn

- func: smooth_l1_loss_backward.grad_input(Tensor grad_output, Tensor self, Tensor target, int reduction, *, Tensor(a!) grad_input) -> Tensor(a!)
  python_module: nn
  dispatch:
    CPU: smooth_l1_loss_backward_out
    CUDA: smooth_l1_loss_backward_out

- func: smooth_l1_loss_backward(Tensor grad_output, Tensor self, Tensor target, int reduction) -> Tensor
  use_c10_dispatcher: full
  python_module: nn

- func: soft_margin_loss.out(Tensor self, Tensor target, int reduction=Mean, *, Tensor(a!) out) -> Tensor(a!)
  python_module: nn

- func: soft_margin_loss(Tensor self, Tensor target, int reduction=Mean) -> Tensor
  use_c10_dispatcher: full
  python_module: nn

- func: soft_margin_loss_backward.grad_input(Tensor grad_output, Tensor self, Tensor target, int reduction, *, Tensor(a!) grad_input) -> Tensor(a!)
  python_module: nn

- func: soft_margin_loss_backward(Tensor grad_output, Tensor self, Tensor target, int reduction) -> Tensor
  use_c10_dispatcher: full
  python_module: nn

- func: elu.out(Tensor self, Scalar alpha=1, Scalar scale=1, Scalar input_scale=1, *, Tensor(a!) out) -> Tensor(a!)
  python_module: nn

- func: elu(Tensor self, Scalar alpha=1, Scalar scale=1, Scalar input_scale=1) -> Tensor
  use_c10_dispatcher: full
  python_module: nn

- func: elu_backward.grad_input(Tensor grad_output, Scalar alpha, Scalar scale, Scalar input_scale, Tensor output, *, Tensor(a!) grad_input) -> Tensor(a!)
  python_module: nn
  dispatch:
    CPU: elu_backward_out
    CUDA: elu_backward_out

- func: elu_backward(Tensor grad_output, Scalar alpha, Scalar scale, Scalar input_scale, Tensor output) -> Tensor
  use_c10_dispatcher: full
  python_module: nn

- func: elu_(Tensor(a!) self, Scalar alpha=1, Scalar scale=1, Scalar input_scale=1) -> Tensor(a!)
  python_module: nn

- func: glu.out(Tensor self, int dim=-1, *, Tensor(a!) out) -> Tensor(a!)
  python_module: nn
  dispatch:
    CPU: glu_out
    CUDA: legacy::cuda::_thnn_glu_forward_out

- func: glu(Tensor self, int dim=-1) -> Tensor
  use_c10_dispatcher: full
  python_module: nn
  dispatch:
    CPU: glu
    CUDA: legacy::cuda::_thnn_glu_forward

- func: glu_backward.grad_input(Tensor grad_output, Tensor self, int dim, *, Tensor(a!) grad_input) -> Tensor(a!)
  python_module: nn
  dispatch:
    CPU: glu_backward_out
    CUDA: legacy::cuda::_thnn_glu_backward_out

- func: glu_backward(Tensor grad_output, Tensor self, int dim) -> Tensor
  use_c10_dispatcher: full
  python_module: nn
  dispatch:
    CPU: glu_backward
    CUDA: legacy::cuda::_thnn_glu_backward

- func: hardsigmoid.out(Tensor self, *, Tensor(a!) out) -> Tensor(a!)
  python_module: nn

- func: hardsigmoid(Tensor self) -> Tensor
  use_c10_dispatcher: full
  python_module: nn
  dispatch:
    CPU: hardsigmoid
    CUDA: hardsigmoid
    QuantizedCPU: quantized_hardsigmoid

- func: hardsigmoid_(Tensor(a!) self) -> Tensor(a!)
  python_module: nn

- func: hardsigmoid_backward(Tensor grad_output, Tensor self) -> Tensor
  use_c10_dispatcher: full
  python_module: nn
  dispatch:
    CPU: hardsigmoid_backward
    CUDA: hardsigmoid_backward

- func: hardtanh.out(Tensor self, Scalar min_val=-1, Scalar max_val=1, *, Tensor(a!) out) -> Tensor(a!)
  python_module: nn
  dispatch:
    CPU: hardtanh_out
    CUDA: hardtanh_out
    QuantizedCPU: quantized_hardtanh_out

- func: hardtanh(Tensor self, Scalar min_val=-1, Scalar max_val=1) -> Tensor
  use_c10_dispatcher: full
  python_module: nn
  dispatch:
    CPU: hardtanh
    CUDA: hardtanh
    QuantizedCPU: quantized_hardtanh

- func: hardtanh_backward.grad_input(Tensor grad_output, Tensor self, Scalar min_val, Scalar max_val, *, Tensor(a!) grad_input) -> Tensor(a!)
  python_module: nn
  dispatch:
    CPU: hardtanh_backward_out
    CUDA: hardtanh_backward_out

- func: hardtanh_backward(Tensor grad_output, Tensor self, Scalar min_val, Scalar max_val) -> Tensor
  use_c10_dispatcher: full
  python_module: nn

- func: hardtanh_(Tensor(a!) self, Scalar min_val=-1, Scalar max_val=1) -> Tensor(a!)
  python_module: nn
  dispatch:
    CPU: hardtanh_
    CUDA: hardtanh_
    QuantizedCPU: quantized_hardtanh_
    Vulkan: vulkan_hardtanh_

- func: hardswish.out(Tensor self, *, Tensor(a!) out) -> Tensor(a!)
  python_module: nn

- func: hardswish(Tensor self) -> Tensor
  use_c10_dispatcher: full
  python_module: nn

- func: hardswish_(Tensor(a!) self) -> Tensor(a!)
  python_module: nn

- func: hardswish_backward(Tensor grad_output, Tensor self) -> Tensor
  use_c10_dispatcher: full
  python_module: nn
  dispatch:
    CPU: hardswish_backward
    CUDA: hardswish_backward

- func: leaky_relu.out(Tensor self, Scalar negative_slope=0.01, *, Tensor(a!) out) -> Tensor(a!)
  python_module: nn
  dispatch:
    CPU: leaky_relu_out
    CUDA: leaky_relu_out
    QuantizedCPU: quantized_leaky_relu_out

- func: leaky_relu(Tensor self, Scalar negative_slope=0.01) -> Tensor
  use_c10_dispatcher: full
  python_module: nn
  dispatch:
    CPU: leaky_relu
    CUDA: leaky_relu
    QuantizedCPU: quantized_leaky_relu

- func: leaky_relu_backward(Tensor grad_output, Tensor self, Scalar negative_slope, bool self_is_result) -> Tensor
  use_c10_dispatcher: full
  python_module: nn

- func: leaky_relu_(Tensor(a!) self, Scalar negative_slope=0.01) -> Tensor(a!)
  python_module: nn
  dispatch:
    CPU: leaky_relu_
    CUDA: leaky_relu_
    QuantizedCPU: quantized_leaky_relu_

- func: log_sigmoid.out(Tensor self, *, Tensor(a!) out) -> Tensor(a!)
  python_module: nn

- func: log_sigmoid(Tensor self) -> Tensor
  use_c10_dispatcher: full
  python_module: nn

- func: log_sigmoid_forward.output(Tensor self, *, Tensor(a!) output, Tensor(b!) buffer) -> (Tensor(a!), Tensor(b!))
  python_module: nn
  dispatch:
    CPU: log_sigmoid_forward_out_cpu
    CUDA: legacy::cuda::_thnn_log_sigmoid_forward_out

- func: log_sigmoid_forward(Tensor self) -> (Tensor output, Tensor buffer)
  use_c10_dispatcher: full
  python_module: nn
  dispatch:
    CPU: log_sigmoid_forward_cpu
    CUDA: legacy::cuda::_thnn_log_sigmoid_forward

- func: log_sigmoid_backward.grad_input(Tensor grad_output, Tensor self, Tensor buffer, *, Tensor(a!) grad_input) -> Tensor(a!)
  python_module: nn
  dispatch:
    CPU: log_sigmoid_backward_out_cpu
    CUDA: legacy::cuda::_thnn_log_sigmoid_backward_out

- func: log_sigmoid_backward(Tensor grad_output, Tensor self, Tensor buffer) -> Tensor
  use_c10_dispatcher: full
  python_module: nn
  dispatch:
    CPU: log_sigmoid_backward_cpu
    CUDA: legacy::cuda::_thnn_log_sigmoid_backward

- func: rrelu_with_noise.out(Tensor self, Tensor noise, Scalar lower=0.125, Scalar upper=0.3333333333333333, bool training=False, Generator? generator=None, *, Tensor(a!) out) -> Tensor(a!)
  python_module: nn
  dispatch:
    CPU: rrelu_with_noise_out_cpu
    CUDA: legacy::cuda::_thnn_rrelu_with_noise_forward_out

- func: rrelu_with_noise(Tensor self, Tensor noise, Scalar lower=0.125, Scalar upper=0.3333333333333333, bool training=False, Generator? generator=None) -> Tensor
  python_module: nn
  dispatch:
    CPU: rrelu_with_noise_cpu
    CUDA: legacy::cuda::_thnn_rrelu_with_noise_forward

- func: rrelu_with_noise_backward(Tensor grad_output, Tensor self, Tensor noise, Scalar lower, Scalar upper, bool training, bool self_is_result) -> Tensor
  use_c10_dispatcher: full
  python_module: nn

- func: rrelu_with_noise_(Tensor(a!) self, Tensor noise, Scalar lower=0.125, Scalar upper=0.3333333333333333, bool training=False, Generator? generator=None) -> Tensor(a!)
  python_module: nn
  dispatch:
    CPU: rrelu_with_noise_cpu_
    CUDA: legacy::cuda::_thnn_rrelu_with_noise_forward_

- func: softplus.out(Tensor self, Scalar beta=1, Scalar threshold=20, *, Tensor(a!) out) -> Tensor(a!)
  python_module: nn

- func: softplus(Tensor self, Scalar beta=1, Scalar threshold=20) -> Tensor
  use_c10_dispatcher: full
  python_module: nn

- func: softplus_backward.grad_input(Tensor grad_output, Tensor self, Scalar beta, Scalar threshold, Tensor output, *, Tensor(a!) grad_input) -> Tensor(a!)
  python_module: nn
  dispatch:
    CPU: softplus_backward_out
    CUDA: softplus_backward_out

- func: softplus_backward(Tensor grad_output, Tensor self, Scalar beta, Scalar threshold, Tensor output) -> Tensor
  use_c10_dispatcher: full
  python_module: nn

- func: softshrink.out(Tensor self, Scalar lambd=0.5, *, Tensor(a!) out) -> Tensor(a!)
  python_module: nn

- func: softshrink(Tensor self, Scalar lambd=0.5) -> Tensor
  use_c10_dispatcher: full
  python_module: nn

- func: softshrink_backward.grad_input(Tensor grad_output, Tensor self, Scalar lambd, *, Tensor(a!) grad_input) -> Tensor(a!)
  python_module: nn
  dispatch:
    CPU: softshrink_backward_out
    CUDA: softshrink_backward_out

- func: softshrink_backward(Tensor grad_output, Tensor self, Scalar lambd) -> Tensor
  use_c10_dispatcher: full
  python_module: nn

- func: adaptive_avg_pool2d.out(Tensor self, int[2] output_size, *, Tensor(a!) out) -> Tensor(a!)
  python_module: nn
  dispatch:
    CPU: adaptive_avg_pool2d_out_cpu
    CUDA: adaptive_avg_pool2d_out_cuda
    MkldnnCPU: mkldnn_adaptive_avg_pool2d_out

- func: adaptive_avg_pool2d(Tensor self, int[2] output_size) -> Tensor
  use_c10_dispatcher: full
  python_module: nn

- func: mkldnn_adaptive_avg_pool2d(Tensor self, int[2] output_size) -> Tensor
  use_c10_dispatcher: full
  dispatch:
    MkldnnCPU: mkldnn_adaptive_avg_pool2d
  requires_tensor: True

- func: _adaptive_avg_pool2d(Tensor self, int[2] output_size) -> Tensor
  use_c10_dispatcher: full
  dispatch:
    CPU: adaptive_avg_pool2d_cpu
    CUDA: adaptive_avg_pool2d_cuda
    QuantizedCPU: quantized_adaptive_avg_pool2d

- func: _adaptive_avg_pool2d_backward(Tensor grad_output, Tensor self) -> Tensor
  use_c10_dispatcher: full
  python_module: nn
  dispatch:
    CPU: adaptive_avg_pool2d_backward_cpu
    CUDA: adaptive_avg_pool2d_backward_cuda

- func: adaptive_avg_pool3d.out(Tensor self, int[3] output_size, *, Tensor(a!) out) -> Tensor(a!)
  python_module: nn
  dispatch:
    CPU: adaptive_avg_pool3d_out_cpu
    CUDA: adaptive_avg_pool3d_out_cuda

- func: adaptive_avg_pool3d(Tensor self, int[3] output_size) -> Tensor
  use_c10_dispatcher: full
  python_module: nn
  dispatch:
    CPU: adaptive_avg_pool3d_cpu
    CUDA: adaptive_avg_pool3d_cuda

- func: adaptive_avg_pool3d_backward.grad_input(Tensor grad_output, Tensor self, *, Tensor(a!) grad_input) -> Tensor(a!)
  python_module: nn
  dispatch:
    CPU: adaptive_avg_pool3d_backward_out_cpu
    CUDA: adaptive_avg_pool3d_backward_out_cuda

- func: adaptive_avg_pool3d_backward(Tensor grad_output, Tensor self) -> Tensor
  use_c10_dispatcher: full
  python_module: nn
  dispatch:
    CPU: adaptive_avg_pool3d_backward_cpu
    CUDA: adaptive_avg_pool3d_backward_cuda

# Return: (Tensor output, Tensor indices)
- func: adaptive_max_pool2d.out(Tensor self, int[2] output_size, *, Tensor(a!) out, Tensor(b!) indices) -> (Tensor(a!), Tensor(b!))
  python_module: nn
  dispatch:
    CPU: adaptive_max_pool2d_out_cpu
    CUDA: adaptive_max_pool2d_out_cuda

# Return: (Tensor output, Tensor indices)
- func: adaptive_max_pool2d(Tensor self, int[2] output_size) -> (Tensor, Tensor)
  use_c10_dispatcher: full
  python_module: nn
  dispatch:
    CPU: adaptive_max_pool2d_cpu
    CUDA: adaptive_max_pool2d_cuda

- func: adaptive_max_pool2d_backward.grad_input(Tensor grad_output, Tensor self, Tensor indices, *, Tensor(a!) grad_input) -> Tensor(a!)
  python_module: nn
  dispatch:
    CPU: adaptive_max_pool2d_backward_out_cpu
    CUDA: adaptive_max_pool2d_backward_out_cuda

- func: adaptive_max_pool2d_backward(Tensor grad_output, Tensor self, Tensor indices) -> Tensor
  use_c10_dispatcher: full
  python_module: nn
  dispatch:
    CPU: adaptive_max_pool2d_backward_cpu
    CUDA: adaptive_max_pool2d_backward_cuda

# Return: (Tensor output, Tensor indices)
- func: adaptive_max_pool3d.out(Tensor self, int[3] output_size, *, Tensor(a!) out, Tensor(b!) indices) -> (Tensor(a!), Tensor(b!))
  python_module: nn
  dispatch:
    CPU: adaptive_max_pool3d_out_cpu
    CUDA: adaptive_max_pool3d_out_cuda

# Return: (Tensor output, Tensor indices)
- func: adaptive_max_pool3d(Tensor self, int[3] output_size) -> (Tensor, Tensor)
  use_c10_dispatcher: full
  python_module: nn
  dispatch:
    CPU: adaptive_max_pool3d_cpu
    CUDA: adaptive_max_pool3d_cuda

- func: adaptive_max_pool3d_backward.grad_input(Tensor grad_output, Tensor self, Tensor indices, *, Tensor(a!) grad_input) -> Tensor(a!)
  python_module: nn
  dispatch:
    CPU: adaptive_max_pool3d_backward_out_cpu
    CUDA: adaptive_max_pool3d_backward_out_cuda

- func: adaptive_max_pool3d_backward(Tensor grad_output, Tensor self, Tensor indices) -> Tensor
  use_c10_dispatcher: full
  python_module: nn
  dispatch:
    CPU: adaptive_max_pool3d_backward_cpu
    CUDA: adaptive_max_pool3d_backward_cuda

- func: avg_pool2d.out(Tensor self, int[2] kernel_size, int[2] stride=[], int[2] padding=0, bool ceil_mode=False, bool count_include_pad=True, int? divisor_override=None, *, Tensor(a!) out) -> Tensor(a!)
  python_module: nn
  dispatch:
    CPU: avg_pool2d_out_cpu
    CUDA: avg_pool2d_out_cuda
    MkldnnCPU: mkldnn_avg_pool2d_out

- func: avg_pool2d(Tensor self, int[2] kernel_size, int[2] stride=[], int[2] padding=0, bool ceil_mode=False, bool count_include_pad=True, int? divisor_override=None) -> Tensor
  use_c10_dispatcher: full
  python_module: nn
  dispatch:
    CPU: avg_pool2d_cpu
    CUDA: avg_pool2d_cuda
    MkldnnCPU: mkldnn_avg_pool2d
    QuantizedCPU: quantized_avg_pool2d

- func: avg_pool2d_backward.grad_input(Tensor grad_output, Tensor self, int[2] kernel_size, int[2] stride, int[2] padding, bool ceil_mode, bool count_include_pad, int? divisor_override, *, Tensor(a!) grad_input) -> Tensor(a!)
  python_module: nn
  dispatch:
    CPU: avg_pool2d_backward_out_cpu
    CUDA: avg_pool2d_backward_out_cuda

- func: avg_pool2d_backward(Tensor grad_output, Tensor self, int[2] kernel_size, int[2] stride, int[2] padding, bool ceil_mode, bool count_include_pad, int? divisor_override) -> Tensor
  use_c10_dispatcher: full
  python_module: nn
  dispatch:
    CPU: avg_pool2d_backward_cpu
    CUDA: avg_pool2d_backward_cuda

- func: avg_pool3d.out(Tensor self, int[3] kernel_size, int[3] stride=[], int[3] padding=0, bool ceil_mode=False, bool count_include_pad=True, int? divisor_override=None, *, Tensor(a!) out) -> Tensor(a!)
  python_module: nn
  dispatch:
    CPU: avg_pool3d_out_cpu
    CUDA: avg_pool3d_out_cuda

- func: avg_pool3d(Tensor self, int[3] kernel_size, int[3] stride=[], int[3] padding=0, bool ceil_mode=False, bool count_include_pad=True, int? divisor_override=None) -> Tensor
  use_c10_dispatcher: full
  python_module: nn
  dispatch:
    CPU: avg_pool3d_cpu
    CUDA: avg_pool3d_cuda
    QuantizedCPU: quantized_avg_pool3d

- func: avg_pool3d_backward.grad_input(Tensor grad_output, Tensor self, int[3] kernel_size, int[3] stride, int[3] padding, bool ceil_mode, bool count_include_pad, int? divisor_override, *, Tensor(a!) grad_input) -> Tensor(a!)
  python_module: nn
  dispatch:
    CPU: avg_pool3d_backward_out_cpu
    CUDA: avg_pool3d_backward_out_cuda

- func: avg_pool3d_backward(Tensor grad_output, Tensor self, int[3] kernel_size, int[3] stride, int[3] padding, bool ceil_mode, bool count_include_pad, int? divisor_override) -> Tensor
  use_c10_dispatcher: full
  python_module: nn
  dispatch:
    CPU: avg_pool3d_backward_cpu
    CUDA: avg_pool3d_backward_cuda

# Return: (Tensor output, Tensor indices)
- func: fractional_max_pool2d.output(Tensor self, int[2] kernel_size, int[2] output_size, Tensor random_samples, *, Tensor(a!) output, Tensor(b!) indices) -> (Tensor(a!), Tensor(b!))
  python_module: nn
  dispatch:
    CPU: fractional_max_pool2d_out_cpu
    CUDA: fractional_max_pool2d_out_cuda

# Return: (Tensor output, Tensor indices)
- func: fractional_max_pool2d(Tensor self, int[2] kernel_size, int[2] output_size, Tensor random_samples) -> (Tensor, Tensor)
  use_c10_dispatcher: full
  python_module: nn
  dispatch:
    CPU: fractional_max_pool2d_cpu
    CUDA: fractional_max_pool2d_cuda

- func: fractional_max_pool2d_backward.grad_input(Tensor grad_output, Tensor self, int[2] kernel_size, int[2] output_size, Tensor indices, *, Tensor(a!) grad_input) -> Tensor(a!)
  python_module: nn
  dispatch:
    CPU: fractional_max_pool2d_backward_out_cpu
    CUDA: fractional_max_pool2d_backward_out_cuda

- func: fractional_max_pool2d_backward(Tensor grad_output, Tensor self, int[2] kernel_size, int[2] output_size, Tensor indices) -> Tensor
  use_c10_dispatcher: full
  python_module: nn
  dispatch:
    CPU: fractional_max_pool2d_backward_cpu
    CUDA: fractional_max_pool2d_backward_cuda

# Return: (Tensor output, Tensor indices)
- func: fractional_max_pool3d.output(Tensor self, int[3] kernel_size, int[3] output_size, Tensor random_samples, *, Tensor(a!) output, Tensor(b!) indices) -> (Tensor(a!), Tensor(b!))
  python_module: nn
  dispatch:
    CPU: fractional_max_pool3d_out_cpu
    CUDA: fractional_max_pool3d_out_cuda

# Return: (Tensor output, Tensor indices)
- func: fractional_max_pool3d(Tensor self, int[3] kernel_size, int[3] output_size, Tensor random_samples) -> (Tensor, Tensor)
  use_c10_dispatcher: full
  python_module: nn
  dispatch:
    CPU: fractional_max_pool3d_cpu
    CUDA: fractional_max_pool3d_cuda

- func: fractional_max_pool3d_backward.grad_input(Tensor grad_output, Tensor self, int[3] kernel_size, int[3] output_size, Tensor indices, *, Tensor(a!) grad_input) -> Tensor(a!)
  python_module: nn
  dispatch:
    CPU: fractional_max_pool3d_backward_out_cpu
    CUDA: fractional_max_pool3d_backward_out_cuda

- func: fractional_max_pool3d_backward(Tensor grad_output, Tensor self, int[3] kernel_size, int[3] output_size, Tensor indices) -> Tensor
  use_c10_dispatcher: full
  python_module: nn
  dispatch:
    CPU: fractional_max_pool3d_backward_cpu
    CUDA: fractional_max_pool3d_backward_cuda

# Return: (Tensor output, Tensor indices)
- func: max_pool2d_with_indices.out(Tensor self, int[2] kernel_size, int[2] stride=[], int[2] padding=0, int[2] dilation=1, bool ceil_mode=False, *, Tensor(a!) out, Tensor(b!) indices) -> (Tensor(a!), Tensor(b!))
  python_module: nn
  dispatch:
    CPU: max_pool2d_with_indices_out_cpu
    CUDA: max_pool2d_with_indices_out_cuda

# Return: (Tensor output, Tensor indices)
- func: max_pool2d_with_indices(Tensor self, int[2] kernel_size, int[2] stride=[], int[2] padding=0, int[2] dilation=1, bool ceil_mode=False) -> (Tensor, Tensor)
  use_c10_dispatcher: full
  python_module: nn
  dispatch:
    CPU: max_pool2d_with_indices_cpu
    CUDA: max_pool2d_with_indices_cuda

- func: max_pool2d_with_indices_backward.grad_input(Tensor grad_output, Tensor self, int[2] kernel_size, int[2] stride, int[2] padding, int[2] dilation, bool ceil_mode, Tensor indices, *, Tensor(a!) grad_input) -> Tensor(a!)
  python_module: nn
  dispatch:
    CPU: max_pool2d_with_indices_backward_out_cpu
    CUDA: max_pool2d_with_indices_backward_out_cuda

- func: max_pool2d_with_indices_backward(Tensor grad_output, Tensor self, int[2] kernel_size, int[2] stride, int[2] padding, int[2] dilation, bool ceil_mode, Tensor indices) -> Tensor
  use_c10_dispatcher: full
  python_module: nn
  dispatch:
    CPU: max_pool2d_with_indices_backward_cpu
    CUDA: max_pool2d_with_indices_backward_cuda

# Return: (Tensor output, Tensor indices)
- func: max_pool3d_with_indices.out(Tensor self, int[3] kernel_size, int[3] stride=[], int[3] padding=0, int[3] dilation=1, bool ceil_mode=False, *, Tensor(a!) out, Tensor(b!) indices) -> (Tensor(a!), Tensor(b!))
  python_module: nn
  dispatch:
    CPU: max_pool3d_with_indices_out_cpu
    CUDA: max_pool3d_with_indices_out_cuda

# Return: (Tensor output, Tensor indices)
- func: max_pool3d_with_indices(Tensor self, int[3] kernel_size, int[3] stride=[], int[3] padding=0, int[3] dilation=1, bool ceil_mode=False) -> (Tensor, Tensor)
  use_c10_dispatcher: full
  python_module: nn
  dispatch:
    CPU: max_pool3d_with_indices_cpu
    CUDA: max_pool3d_with_indices_cuda

- func: max_pool3d_with_indices_backward.grad_input(Tensor grad_output, Tensor self, int[3] kernel_size, int[3] stride, int[3] padding, int[3] dilation, bool ceil_mode, Tensor indices, *, Tensor(a!) grad_input) -> Tensor(a!)
  python_module: nn
  dispatch:
    CPU: max_pool3d_with_indices_backward_out_cpu
    CUDA: max_pool3d_with_indices_backward_out_cuda

- func: max_pool3d_with_indices_backward(Tensor grad_output, Tensor self, int[3] kernel_size, int[3] stride, int[3] padding, int[3] dilation, bool ceil_mode, Tensor indices) -> Tensor
  use_c10_dispatcher: full
  python_module: nn
  dispatch:
    CPU: max_pool3d_with_indices_backward_cpu
    CUDA: max_pool3d_with_indices_backward_cuda

- func: max_unpool2d.out(Tensor self, Tensor indices, int[2] output_size, *, Tensor(a!) out) -> Tensor(a!)
  python_module: nn
  dispatch:
    CPU: max_unpooling2d_forward_out_cpu
    CUDA: max_unpooling2d_forward_out_cuda

- func: max_unpool2d(Tensor self, Tensor indices, int[2] output_size) -> Tensor
  use_c10_dispatcher: full
  python_module: nn
  dispatch:
    CPU: max_unpooling2d_forward_cpu
    CUDA: max_unpooling2d_forward_cuda

- func: max_unpool2d_backward.grad_input(Tensor grad_output, Tensor self, Tensor indices, int[2] output_size, *, Tensor(a!) grad_input) -> Tensor(a!)
  python_module: nn
  dispatch:
    CPU: max_unpooling2d_backward_out_cpu
    CUDA: max_unpooling2d_backward_out_cuda

- func: max_unpool2d_backward(Tensor grad_output, Tensor self, Tensor indices, int[2] output_size) -> Tensor
  use_c10_dispatcher: full
  python_module: nn
  dispatch:
    CPU: max_unpooling2d_backward_cpu
    CUDA: max_unpooling2d_backward_cuda

- func: max_unpool3d.out(Tensor self, Tensor indices, int[3] output_size, int[3] stride, int[3] padding, *, Tensor(a!) out) -> Tensor(a!)
  python_module: nn
  dispatch:
    CPU: max_unpooling3d_forward_out_cpu
    CUDA: max_unpooling3d_forward_out_cuda

- func: max_unpool3d(Tensor self, Tensor indices, int[3] output_size, int[3] stride, int[3] padding) -> Tensor
  use_c10_dispatcher: full
  python_module: nn
  dispatch:
    CPU: max_unpooling3d_forward_cpu
    CUDA: max_unpooling3d_forward_cuda

- func: max_unpool3d_backward.grad_input(Tensor grad_output, Tensor self, Tensor indices, int[3] output_size, int[3] stride, int[3] padding, *, Tensor(a!) grad_input) -> Tensor(a!)
  python_module: nn
  dispatch:
    CPU: max_unpooling3d_backward_out_cpu
    CUDA: max_unpooling3d_backward_out_cuda

- func: max_unpool3d_backward(Tensor grad_output, Tensor self, Tensor indices, int[3] output_size, int[3] stride, int[3] padding) -> Tensor
  use_c10_dispatcher: full
  python_module: nn
  dispatch:
    CPU: max_unpooling3d_backward_cpu
    CUDA: max_unpooling3d_backward_cuda

- func: reflection_pad1d.out(Tensor self, int[2] padding, *, Tensor(a!) out) -> Tensor(a!)
  python_module: nn
  dispatch:
    CPU: reflection_pad1d_out_cpu
    CUDA: reflection_pad1d_out_cuda

- func: reflection_pad1d(Tensor self, int[2] padding) -> Tensor
  use_c10_dispatcher: full
  python_module: nn
  dispatch:
    CPU: reflection_pad1d_cpu
    CUDA: reflection_pad1d_cuda
    QuantizedCPU: reflection_pad1d_cpu

- func: reflection_pad1d_backward.grad_input(Tensor grad_output, Tensor self, int[2] padding, *, Tensor(a!) grad_input) -> Tensor(a!)
  python_module: nn
  dispatch:
    CPU: reflection_pad1d_backward_out_cpu
    CUDA: reflection_pad1d_backward_out_cuda

- func: reflection_pad1d_backward(Tensor grad_output, Tensor self, int[2] padding) -> Tensor
  use_c10_dispatcher: full
  python_module: nn
  dispatch:
    CPU: reflection_pad1d_backward_cpu
    CUDA: reflection_pad1d_backward_cuda

- func: reflection_pad2d.out(Tensor self, int[4] padding, *, Tensor(a!) out) -> Tensor(a!)
  python_module: nn
  dispatch:
    CPU: reflection_pad2d_out_cpu
    CUDA: reflection_pad2d_out_cuda

- func: reflection_pad2d(Tensor self, int[4] padding) -> Tensor
  use_c10_dispatcher: full
  python_module: nn
  dispatch:
    CPU: reflection_pad2d_cpu
    CUDA: reflection_pad2d_cuda

- func: reflection_pad2d_backward.grad_input(Tensor grad_output, Tensor self, int[4] padding, *, Tensor(a!) grad_input) -> Tensor(a!)
  python_module: nn
  dispatch:
    CPU: reflection_pad2d_backward_out_cpu
    CUDA: reflection_pad2d_backward_out_cuda

- func: reflection_pad2d_backward(Tensor grad_output, Tensor self, int[4] padding) -> Tensor
  use_c10_dispatcher: full
  python_module: nn
  dispatch:
    CPU: reflection_pad2d_backward_cpu
    CUDA: reflection_pad2d_backward_cuda

- func: replication_pad1d.out(Tensor self, int[2] padding, *, Tensor(a!) out) -> Tensor(a!)
  python_module: nn
  dispatch:
    CPU: replication_pad1d_out_cpu
    CUDA: replication_pad1d_out_cuda

- func: replication_pad1d(Tensor self, int[2] padding) -> Tensor
  use_c10_dispatcher: full
  python_module: nn
  dispatch:
    CPU: replication_pad1d_cpu
    CUDA: replication_pad1d_cuda

- func: replication_pad1d_backward.grad_input(Tensor grad_output, Tensor self, int[2] padding, *, Tensor(a!) grad_input) -> Tensor(a!)
  python_module: nn
  dispatch:
    CPU: replication_pad1d_backward_out_cpu
    CUDA: replication_pad1d_backward_out_cuda

- func: replication_pad1d_backward(Tensor grad_output, Tensor self, int[2] padding) -> Tensor
  use_c10_dispatcher: full
  python_module: nn
  dispatch:
    CPU: replication_pad1d_backward_cpu
    CUDA: replication_pad1d_backward_cuda

- func: replication_pad2d.out(Tensor self, int[4] padding, *, Tensor(a!) out) -> Tensor(a!)
  python_module: nn
  dispatch:
    CPU: replication_pad2d_out_cpu
    CUDA: replication_pad2d_out_cuda

- func: replication_pad2d(Tensor self, int[4] padding) -> Tensor
  use_c10_dispatcher: full
  python_module: nn
  dispatch:
    CPU: replication_pad2d_cpu
    CUDA: replication_pad2d_cuda

- func: replication_pad2d_backward.grad_input(Tensor grad_output, Tensor self, int[4] padding, *, Tensor(a!) grad_input) -> Tensor(a!)
  python_module: nn
  dispatch:
    CPU: replication_pad2d_backward_out_cpu
    CUDA: replication_pad2d_backward_out_cuda

- func: replication_pad2d_backward(Tensor grad_output, Tensor self, int[4] padding) -> Tensor
  use_c10_dispatcher: full
  python_module: nn
  dispatch:
    CPU: replication_pad2d_backward_cpu
    CUDA: replication_pad2d_backward_cuda

- func: replication_pad3d.out(Tensor self, int[6] padding, *, Tensor(a!) out) -> Tensor(a!)
  python_module: nn
  dispatch:
    CPU: replication_pad3d_out_cpu
    CUDA: replication_pad3d_out_cuda

- func: replication_pad3d(Tensor self, int[6] padding) -> Tensor
  use_c10_dispatcher: full
  python_module: nn
  dispatch:
    CPU: replication_pad3d_cpu
    CUDA: replication_pad3d_cuda

- func: replication_pad3d_backward.grad_input(Tensor grad_output, Tensor self, int[6] padding, *, Tensor(a!) grad_input) -> Tensor(a!)
  python_module: nn
  dispatch:
    CPU: replication_pad3d_backward_out_cpu
    CUDA: replication_pad3d_backward_out_cuda

- func: replication_pad3d_backward(Tensor grad_output, Tensor self, int[6] padding) -> Tensor
  use_c10_dispatcher: full
  python_module: nn
  dispatch:
    CPU: replication_pad3d_backward_cpu
    CUDA: replication_pad3d_backward_cuda

- func: upsample_linear1d.out(Tensor self, int[1] output_size, bool align_corners, float? scales=None, *, Tensor(a!) out) -> Tensor(a!)
  python_module: nn
  dispatch:
    CPU: upsample_linear1d_out_cpu
    CUDA: upsample_linear1d_out_cuda

- func: upsample_linear1d(Tensor self, int[1] output_size, bool align_corners, float? scales=None) -> Tensor
  use_c10_dispatcher: full
  python_module: nn
  dispatch:
    CPU: upsample_linear1d_cpu
    CUDA: upsample_linear1d_cuda

- func: upsample_linear1d_backward.grad_input(Tensor grad_output, int[1] output_size, int[3] input_size, bool align_corners, float? scales=None, *, Tensor(a!) grad_input) -> Tensor(a!)
  python_module: nn
  dispatch:
    CPU: upsample_linear1d_backward_out_cpu
    CUDA: upsample_linear1d_backward_out_cuda

- func: upsample_linear1d_backward(Tensor grad_output, int[1] output_size, int[3] input_size, bool align_corners, float? scales=None) -> Tensor
  use_c10_dispatcher: full
  python_module: nn
  dispatch:
    CPU: upsample_linear1d_backward_cpu
    CUDA: upsample_linear1d_backward_cuda

- func: upsample_bilinear2d.out(Tensor self, int[2] output_size, bool align_corners, float? scales_h=None, float? scales_w=None, *, Tensor(a!) out) -> Tensor(a!)
  python_module: nn
  dispatch:
    CPU: upsample_bilinear2d_out_cpu
    CUDA: upsample_bilinear2d_out_cuda

- func: upsample_bilinear2d(Tensor self, int[2] output_size, bool align_corners, float? scales_h=None, float? scales_w=None) -> Tensor
  use_c10_dispatcher: full
  python_module: nn
  dispatch:
    CPU: upsample_bilinear2d_cpu
    CUDA: upsample_bilinear2d_cuda
    QuantizedCPU: quantized_upsample_bilinear2d_cpu

- func: upsample_bilinear2d_backward.grad_input(Tensor grad_output, int[2] output_size, int[4] input_size, bool align_corners, float? scales_h=None, float? scales_w=None, *, Tensor(a!) grad_input) -> Tensor(a!)
  python_module: nn
  dispatch:
    CPU: upsample_bilinear2d_backward_out_cpu
    CUDA: upsample_bilinear2d_backward_out_cuda

- func: upsample_bilinear2d_backward(Tensor grad_output, int[2] output_size, int[4] input_size, bool align_corners, float? scales_h=None, float? scales_w=None) -> Tensor
  use_c10_dispatcher: full
  python_module: nn
  dispatch:
    CPU: upsample_bilinear2d_backward_cpu
    CUDA: upsample_bilinear2d_backward_cuda

- func: upsample_bicubic2d.out(Tensor self, int[2] output_size, bool align_corners, float? scales_h=None, float? scales_w=None, *, Tensor(a!) out) -> Tensor(a!)
  python_module: nn
  dispatch:
    CPU: upsample_bicubic2d_out_cpu
    CUDA: upsample_bicubic2d_out_cuda

- func: upsample_bicubic2d(Tensor self, int[2] output_size, bool align_corners, float? scales_h=None, float? scales_w=None) -> Tensor
  use_c10_dispatcher: full
  python_module: nn
  dispatch:
    CPU: upsample_bicubic2d_cpu
    CUDA: upsample_bicubic2d_cuda

- func: upsample_bicubic2d_backward.grad_input(Tensor grad_output, int[2] output_size, int[4] input_size, bool align_corners, float? scales_h=None, float? scales_w=None, *, Tensor(a!) grad_input) -> Tensor(a!)
  python_module: nn
  dispatch:
    CPU: upsample_bicubic2d_backward_out_cpu
    CUDA: upsample_bicubic2d_backward_out_cuda

- func: upsample_bicubic2d_backward(Tensor grad_output, int[2] output_size, int[4] input_size, bool align_corners, float? scales_h=None, float? scales_w=None) -> Tensor
  use_c10_dispatcher: full
  python_module: nn
  dispatch:
    CPU: upsample_bicubic2d_backward_cpu
    CUDA: upsample_bicubic2d_backward_cuda

- func: upsample_trilinear3d.out(Tensor self, int[3] output_size, bool align_corners, float? scales_d=None, float? scales_h=None, float? scales_w=None, *, Tensor(a!) out) -> Tensor(a!)
  python_module: nn
  dispatch:
    CPU: upsample_trilinear3d_out_cpu
    CUDA: upsample_trilinear3d_out_cuda

- func: upsample_trilinear3d(Tensor self, int[3] output_size, bool align_corners, float? scales_d=None, float? scales_h=None, float? scales_w=None) -> Tensor
  use_c10_dispatcher: full
  python_module: nn
  dispatch:
    CPU: upsample_trilinear3d_cpu
    CUDA: upsample_trilinear3d_cuda

- func: upsample_trilinear3d_backward.grad_input(Tensor grad_output, int[3] output_size, int[5] input_size, bool align_corners, float? scales_d=None, float? scales_h=None, float? scales_w=None, *, Tensor(a!) grad_input) -> Tensor(a!)
  python_module: nn
  dispatch:
    CPU: upsample_trilinear3d_backward_out_cpu
    CUDA: upsample_trilinear3d_backward_out_cuda

- func: upsample_trilinear3d_backward(Tensor grad_output, int[3] output_size, int[5] input_size, bool align_corners, float? scales_d=None, float? scales_h=None, float? scales_w=None) -> Tensor
  use_c10_dispatcher: full
  python_module: nn
  dispatch:
    CPU: upsample_trilinear3d_backward_cpu
    CUDA: upsample_trilinear3d_backward_cuda

- func: upsample_nearest1d.out(Tensor self, int[1] output_size, float? scales=None, *, Tensor(a!) out) -> Tensor(a!)
  python_module: nn
  dispatch:
    CPU: upsample_nearest1d_out_cpu
    CUDA: upsample_nearest1d_out_cuda

- func: upsample_nearest1d(Tensor self, int[1] output_size, float? scales=None) -> Tensor
  use_c10_dispatcher: full
  python_module: nn
  dispatch:
    CPU: upsample_nearest1d_cpu
    CUDA: upsample_nearest1d_cuda

- func: upsample_nearest1d_backward.grad_input(Tensor grad_output, int[1] output_size, int[3] input_size, float? scales=None, *, Tensor(a!) grad_input) -> Tensor(a!)
  python_module: nn
  dispatch:
    CPU: upsample_nearest1d_backward_out_cpu
    CUDA: upsample_nearest1d_backward_out_cuda

- func: upsample_nearest1d_backward(Tensor grad_output, int[1] output_size, int[3] input_size, float? scales=None) -> Tensor
  use_c10_dispatcher: full
  python_module: nn
  dispatch:
    CPU: upsample_nearest1d_backward_cpu
    CUDA: upsample_nearest1d_backward_cuda

- func: upsample_nearest2d.out(Tensor self, int[2] output_size, float? scales_h=None, float? scales_w=None, *, Tensor(a!) out) -> Tensor(a!)
  python_module: nn
  dispatch:
    CPU: upsample_nearest2d_out_cpu
    CUDA: upsample_nearest2d_out_cuda

- func: upsample_nearest2d(Tensor self, int[2] output_size, float? scales_h=None, float? scales_w=None) -> Tensor
  use_c10_dispatcher: full
  python_module: nn
  dispatch:
    CPU: upsample_nearest2d_cpu
    CUDA: upsample_nearest2d_cuda
    QuantizedCPU: quantized_upsample_nearest2d_cpu
    Vulkan: upsample_nearest2d_vulkan

- func: upsample_nearest2d_backward.grad_input(Tensor grad_output, int[2] output_size, int[4] input_size, float? scales_h=None, float? scales_w=None, *, Tensor(a!) grad_input) -> Tensor(a!)
  python_module: nn
  dispatch:
    CPU: upsample_nearest2d_backward_out_cpu
    CUDA: upsample_nearest2d_backward_out_cuda

- func: upsample_nearest2d_backward(Tensor grad_output, int[2] output_size, int[4] input_size, float? scales_h=None, float? scales_w=None) -> Tensor
  use_c10_dispatcher: full
  python_module: nn
  dispatch:
    CPU: upsample_nearest2d_backward_cpu
    CUDA: upsample_nearest2d_backward_cuda

- func: upsample_nearest3d.out(Tensor self, int[3] output_size, float? scales_d=None, float? scales_h=None, float? scales_w=None, *, Tensor(a!) out) -> Tensor(a!)
  python_module: nn
  dispatch:
    CPU: upsample_nearest3d_out_cpu
    CUDA: upsample_nearest3d_out_cuda

- func: upsample_nearest3d(Tensor self, int[3] output_size, float? scales_d=None, float? scales_h=None, float? scales_w=None) -> Tensor
  use_c10_dispatcher: full
  python_module: nn
  dispatch:
    CPU: upsample_nearest3d_cpu
    CUDA: upsample_nearest3d_cuda
    QuantizedCPU: quantized_upsample_nearest3d_cpu

- func: upsample_nearest3d_backward.grad_input(Tensor grad_output, int[3] output_size, int[5] input_size, float? scales_d=None, float? scales_h=None, float? scales_w=None, *, Tensor(a!) grad_input) -> Tensor(a!)
  python_module: nn
  dispatch:
    CPU: upsample_nearest3d_backward_out_cpu
    CUDA: upsample_nearest3d_backward_out_cuda

- func: upsample_nearest3d_backward(Tensor grad_output, int[3] output_size, int[5] input_size, float? scales_d=None, float? scales_h=None, float? scales_w=None) -> Tensor
  use_c10_dispatcher: full
  python_module: nn
  dispatch:
    CPU: upsample_nearest3d_backward_cpu
    CUDA: upsample_nearest3d_backward_cuda

- func: sigmoid_backward.grad_input(Tensor grad_output, Tensor output, *, Tensor(a!) grad_input) -> Tensor(a!)
  python_module: nn
  dispatch:
    CPU: sigmoid_backward_out
    CUDA: sigmoid_backward_out

- func: sigmoid_backward(Tensor grad_output, Tensor output) -> Tensor
  use_c10_dispatcher: full
  python_module: nn

- func: tanh_backward.grad_input(Tensor grad_output, Tensor output, *, Tensor(a!) grad_input) -> Tensor(a!)
  python_module: nn
  dispatch:
    CPU: tanh_backward_out
    CUDA: tanh_backward_out

- func: tanh_backward(Tensor grad_output, Tensor output) -> Tensor
  use_c10_dispatcher: full
  python_module: nn

# What's a thnn_conv_ versus a slow_conv_?
#
# Historically, we have inefficient implementations of convolutions
# coming from the THNN/THCUNN library.  These convolutions typically
# operated by computing the Toeplitz matrix and then doing a matrix
# multiply with the input; this is very memory inefficient!  However,
# occasionally, we really don't have anything better, so it's helpful
# to have these fallbacks when there is no more optimized implementation
# in cudnn or mkldnn, etc.  Both thnn_ and slow_ convolutions fall
# into this bucket.
#
# The difference between these two designations, is that thnn_ refers
# to a convolution that is still written in the "legacy" style; that is,
# C code in the THNN/ or THCUNN/ directory.  A slow_ convolution is
# one that is written in the native style: modern C++.  Algorithmically,
# these are the same thing, but we give them different prefixes to
# make the operational distinction clear.

- func: slow_conv_transpose2d.out(Tensor self, Tensor weight, int[2] kernel_size, Tensor? bias=None, int[2] stride=1, int[2] padding=0, int[2] output_padding=0, int[2] dilation=1, *, Tensor(a!) out) -> Tensor(a!)
  python_module: nn
  dispatch:
    CPU: slow_conv_transpose2d_out_cpu
    CUDA: slow_conv_transpose2d_out_cuda

- func: slow_conv_transpose2d(Tensor self, Tensor weight, int[2] kernel_size, Tensor? bias=None, int[2] stride=1, int[2] padding=0, int[2] output_padding=0, int[2] dilation=1) -> Tensor
  python_module: nn
  dispatch:
    CPU: slow_conv_transpose2d_cpu
    CUDA: slow_conv_transpose2d_cuda

- func: slow_conv_transpose2d_backward.grad_output(Tensor grad_output, Tensor self, Tensor weight, int[2] kernel_size, int[2] stride, int[2] padding, int[2] output_padding, int[2] dilation, Tensor columns, Tensor ones, *, Tensor(a!)? grad_input, Tensor(b!)? grad_weight, Tensor(c!)? grad_bias) -> (Tensor(a!), Tensor(b!), Tensor(c!))
  python_module: nn
  dispatch:
    CPU: slow_conv_transpose2d_backward_out_cpu
    CUDA: slow_conv_transpose2d_backward_out_cuda

- func: slow_conv_transpose2d_backward.output_mask(Tensor grad_output, Tensor self, Tensor weight, int[2] kernel_size, int[2] stride, int[2] padding, int[2] output_padding, int[2] dilation, Tensor columns, Tensor ones, bool[3] output_mask) -> (Tensor grad_input, Tensor grad_weight, Tensor grad_bias)
  use_c10_dispatcher: full
  python_module: nn
  dispatch:
    CPU: slow_conv_transpose2d_backward_cpu
    CUDA: slow_conv_transpose2d_backward_cuda

- func: slow_conv_transpose3d.out(Tensor self, Tensor weight, int[3] kernel_size, Tensor? bias=None, int[3] stride=1, int[3] padding=0, int[3] output_padding=0, int[3] dilation=1, *, Tensor(a!) out) -> Tensor(a!)
  python_module: nn
  dispatch:
    CPU: slow_conv_transpose3d_out_cpu
    CUDA: slow_conv_transpose3d_out_cuda

- func: slow_conv_transpose3d(Tensor self, Tensor weight, int[3] kernel_size, Tensor? bias=None, int[3] stride=1, int[3] padding=0, int[3] output_padding=0, int[3] dilation=1) -> Tensor
  python_module: nn
  dispatch:
    CPU: slow_conv_transpose3d_cpu
    CUDA: slow_conv_transpose3d_cuda

- func: slow_conv_transpose3d_backward.grad_output(Tensor grad_output, Tensor self, Tensor weight, int[3] kernel_size, int[3] stride, int[3] padding, int[3] output_padding, int[3] dilation, Tensor finput, Tensor fgrad_input, *, Tensor(a!)? grad_input, Tensor(b!)? grad_weight, Tensor(c!)? grad_bias) -> (Tensor(a!), Tensor(b!), Tensor(c!))
  python_module: nn
  dispatch:
    CPU: slow_conv_transpose3d_backward_out_cpu
    CUDA: slow_conv_transpose3d_backward_out_cuda

- func: slow_conv_transpose3d_backward.output_mask(Tensor grad_output, Tensor self, Tensor weight, int[3] kernel_size, int[3] stride, int[3] padding, int[3] output_padding, int[3] dilation, Tensor finput, Tensor fgrad_input, bool[3] output_mask) -> (Tensor grad_input, Tensor grad_weight, Tensor grad_bias)
  use_c10_dispatcher: full
  python_module: nn
  dispatch:
    CPU: slow_conv_transpose3d_backward_cpu
    CUDA: slow_conv_transpose3d_backward_cuda

- func: thnn_conv2d.out(Tensor self, Tensor weight, int[2] kernel_size, Tensor? bias=None, int[2] stride=1, int[2] padding=0, *, Tensor(a!) out) -> Tensor(a!)
  python_module: nn

- func: thnn_conv2d(Tensor self, Tensor weight, int[2] kernel_size, Tensor? bias=None, int[2] stride=1, int[2] padding=0) -> Tensor
  python_module: nn

- func: thnn_conv2d_forward.output(Tensor self, Tensor weight, int[2] kernel_size, Tensor? bias, int[2] stride, int[2] padding, *, Tensor(a!) output, Tensor(b!) finput, Tensor(c!) fgrad_input) -> (Tensor(a!), Tensor(b!), Tensor(c!))
  python_module: nn
  dispatch:
    CPU: slow_conv2d_forward_out_cpu
    CUDA: legacy::cuda::_thnn_conv2d_forward_out

- func: thnn_conv2d_forward(Tensor self, Tensor weight, int[2] kernel_size, Tensor? bias, int[2] stride, int[2] padding) -> (Tensor output, Tensor finput, Tensor fgrad_input)
  python_module: nn
  dispatch:
    CPU: slow_conv2d_forward_cpu
    CUDA: legacy::cuda::_thnn_conv2d_forward

- func: thnn_conv2d_backward.grad_input(Tensor grad_output, Tensor self, Tensor weight, int[2] kernel_size, int[2] stride, int[2] padding, Tensor finput, Tensor fgrad_input, *, Tensor(a!)? grad_input, Tensor(b!)? grad_weight, Tensor(c!)? grad_bias) -> (Tensor(a!), Tensor(b!), Tensor(c!))
  python_module: nn
  dispatch:
    CPU: slow_conv2d_backward_out_cpu
    CUDA: slow_conv2d_backward_out_cuda

- func: thnn_conv2d_backward.output_mask(Tensor grad_output, Tensor self, Tensor weight, int[2] kernel_size, int[2] stride, int[2] padding, Tensor finput, Tensor fgrad_input, bool[3] output_mask) -> (Tensor grad_input, Tensor grad_weight, Tensor grad_bias)
  use_c10_dispatcher: full
  python_module: nn
  dispatch:
    CPU: slow_conv2d_backward_cpu
    CUDA: slow_conv2d_backward_cuda

- func: thnn_conv_depthwise2d.out(Tensor self, Tensor weight, int[2] kernel_size, Tensor? bias=None, int[2] stride=1, int[2] padding=0, int[2] dilation=1, *, Tensor(a!) out) -> Tensor(a!)
  python_module: nn

- func: thnn_conv_depthwise2d(Tensor self, Tensor weight, int[2] kernel_size, Tensor? bias=None, int[2] stride=1, int[2] padding=0, int[2] dilation=1) -> Tensor
  python_module: nn

- func: thnn_conv_depthwise2d_forward.out(Tensor self, Tensor weight, int[2] kernel_size, Tensor? bias, int[2] stride, int[2] padding, int[2] dilation, *, Tensor(a!) out) -> Tensor(a!)
  python_module: nn
  dispatch:
    CUDA: legacy::cuda::_thnn_conv_depthwise2d_forward_out

- func: thnn_conv_depthwise2d_forward(Tensor self, Tensor weight, int[2] kernel_size, Tensor? bias, int[2] stride, int[2] padding, int[2] dilation) -> Tensor
  python_module: nn
  dispatch:
    CUDA: legacy::cuda::_thnn_conv_depthwise2d_forward

- func: thnn_conv_depthwise2d_backward.grad_input(Tensor grad_output, Tensor self, Tensor weight, int[2] kernel_size, int[2] stride, int[2] padding, int[2] dilation, *, Tensor(a!)? grad_input, Tensor(b!)? grad_weight) -> (Tensor(a!), Tensor(b!))
  python_module: nn
  dispatch:
    CUDA: thnn_conv_depthwise2d_backward_out

- func: thnn_conv_depthwise2d_backward.output_mask(Tensor grad_output, Tensor self, Tensor weight, int[2] kernel_size, int[2] stride, int[2] padding, int[2] dilation, bool[2] output_mask) -> (Tensor grad_input, Tensor grad_weight)
  use_c10_dispatcher: full
  python_module: nn
  dispatch:
    CUDA: thnn_conv_depthwise2d_backward

- func: slow_conv3d.out(Tensor self, Tensor weight, int[3] kernel_size, Tensor? bias=None, int[3] stride=1, int[3] padding=0, *, Tensor(a!) out) -> Tensor(a!)
  python_module: nn

- func: slow_conv3d(Tensor self, Tensor weight, int[3] kernel_size, Tensor? bias=None, int[3] stride=1, int[3] padding=0) -> Tensor
  python_module: nn

- func: slow_conv3d_forward.output(Tensor self, Tensor weight, int[3] kernel_size, Tensor? bias, int[3] stride, int[3] padding, *, Tensor(a!) output, Tensor(b!) finput, Tensor(c!) fgrad_input) -> (Tensor(a!), Tensor(b!), Tensor(c!))
  python_module: nn
  dispatch:
    CPU: slow_conv3d_forward_out_cpu

- func: slow_conv3d_forward(Tensor self, Tensor weight, int[3] kernel_size, Tensor? bias, int[3] stride, int[3] padding) -> (Tensor output, Tensor finput, Tensor fgrad_input)
  python_module: nn
  dispatch:
    CPU: slow_conv3d_forward_cpu

- func: slow_conv3d_backward.grad_input(Tensor grad_output, Tensor self, Tensor weight, int[3] kernel_size, int[3] stride, int[3] padding, Tensor finput, Tensor fgrad_input, *, Tensor(a!)? grad_input, Tensor(b!)? grad_weight, Tensor(c!)? grad_bias) -> (Tensor(a!), Tensor(b!), Tensor(c!))
  python_module: nn
  dispatch:
    CPU: slow_conv3d_backward_out_cpu

- func: slow_conv3d_backward.output_mask(Tensor grad_output, Tensor self, Tensor weight, int[3] kernel_size, int[3] stride, int[3] padding, Tensor finput, Tensor fgrad_input, bool[3] output_mask) -> (Tensor grad_input, Tensor grad_weight, Tensor grad_bias)
  use_c10_dispatcher: full
  python_module: nn
  dispatch:
    CPU: slow_conv3d_backward_cpu

- func: slow_conv_dilated2d(Tensor self, Tensor weight, int[2] kernel_size, Tensor? bias=None, int[2] stride=1, int[2] padding=0, int[2] dilation=1) -> Tensor
  python_module: nn
  dispatch:
    CPU: slow_conv_dilated2d_cpu
    CUDA: slow_conv_dilated2d_cuda

- func: slow_conv_dilated2d_backward(Tensor grad_output, Tensor self, Tensor weight, int[2] kernel_size, int[2] stride, int[2] padding, int[2] dilation, bool[3] output_mask) -> (Tensor grad_input, Tensor grad_weight, Tensor grad_bias)
  use_c10_dispatcher: full
  python_module: nn
  dispatch:
    CPU: slow_conv_dilated2d_backward_cpu
    CUDA: slow_conv_dilated2d_backward_cuda

- func: slow_conv_dilated3d(Tensor self, Tensor weight, int[3] kernel_size, Tensor? bias=None, int[3] stride=1, int[3] padding=0, int[3] dilation=1) -> Tensor
  python_module: nn
  dispatch:
    CPU: slow_conv_dilated3d_cpu
    CUDA: slow_conv_dilated3d_cuda

- func: slow_conv_dilated3d_backward(Tensor grad_output, Tensor self, Tensor weight, int[3] kernel_size, int[3] stride, int[3] padding, int[3] dilation, bool[3] output_mask) -> (Tensor grad_input, Tensor grad_weight, Tensor grad_bias)
  use_c10_dispatcher: full
  python_module: nn
  dispatch:
    CPU: slow_conv_dilated3d_backward_cpu
    CUDA: slow_conv_dilated3d_backward_cuda

- func: col2im.out(Tensor self, int[2] output_size, int[2] kernel_size, int[2] dilation, int[2] padding, int[2] stride, *, Tensor(a!) out) -> Tensor(a!)
  python_module: nn
  dispatch:
    CPU: col2im_out_cpu
    CUDA: col2im_out_cuda

- func: col2im(Tensor self, int[2] output_size, int[2] kernel_size, int[2] dilation, int[2] padding, int[2] stride) -> Tensor
  use_c10_dispatcher: full
  python_module: nn
  dispatch:
    CPU: col2im_cpu
    CUDA: col2im_cuda

- func: col2im_backward.grad_input(Tensor grad_output, int[2] kernel_size, int[2] dilation, int[2] padding, int[2] stride, *, Tensor(a!) grad_input) -> Tensor(a!)
  python_module: nn
  dispatch:
    CPU: col2im_backward_out_cpu
    CUDA: col2im_backward_out_cuda

- func: col2im_backward(Tensor grad_output, int[2] kernel_size, int[2] dilation, int[2] padding, int[2] stride) -> Tensor
  use_c10_dispatcher: full
  python_module: nn
  dispatch:
    CPU: col2im_backward_cpu
    CUDA: col2im_backward_cuda

- func: im2col.out(Tensor self, int[2] kernel_size, int[2] dilation, int[2] padding, int[2] stride, *, Tensor(a!) out) -> Tensor(a!)
  python_module: nn
  dispatch:
    CPU: im2col_out_cpu
    CUDA: im2col_out_cuda

- func: im2col(Tensor self, int[2] kernel_size, int[2] dilation, int[2] padding, int[2] stride) -> Tensor
  use_c10_dispatcher: full
  python_module: nn
  dispatch:
    CPU: im2col_cpu
    CUDA: im2col_cuda

- func: im2col_backward.grad_input(Tensor grad_output, int[2] input_size, int[2] kernel_size, int[2] dilation, int[2] padding, int[2] stride, *, Tensor(a!) grad_input) -> Tensor(a!)
  python_module: nn
  dispatch:
    CPU: im2col_backward_out_cpu
    CUDA: im2col_backward_out_cuda

- func: im2col_backward(Tensor grad_output, int[2] input_size, int[2] kernel_size, int[2] dilation, int[2] padding, int[2] stride) -> Tensor
  use_c10_dispatcher: full
  python_module: nn
  dispatch:
    CPU: im2col_backward_cpu
    CUDA: im2col_backward_cuda

- func: isfinite(Tensor self) -> Tensor
  use_c10_dispatcher: full
  variants: function, method
  device_guard: False

- func: isinf(Tensor self) -> Tensor
  use_c10_dispatcher: full
  variants: function, method
  device_guard: False

# Note: this function is only for testing.
# It is undocumented and should not be used outside of tests.
- func: _test_serialization_subcmul(Tensor self, Tensor other, Scalar alpha=1) -> Tensor
  use_c10_dispatcher: full<|MERGE_RESOLUTION|>--- conflicted
+++ resolved
@@ -3208,11 +3208,7 @@
     CUDA: addmm_cuda_out
     SparseCPU: addmm_out_sparse_dense_cpu
     SparseCUDA: addmm_out_sparse_dense_cuda
-<<<<<<< HEAD
     MkldnnCPU: mkldnn_addmm_wraper_out
-  supports_named_tensor: True
-=======
->>>>>>> 5eae8c0a
 
 - func: addmm(Tensor self, Tensor mat1, Tensor mat2, *, Scalar beta=1, Scalar alpha=1) -> Tensor
   use_c10_dispatcher: full
@@ -3222,12 +3218,8 @@
     CUDA: addmm_cuda
     SparseCPU: addmm_sparse_dense_cpu
     SparseCUDA: addmm_sparse_dense_cuda
-<<<<<<< HEAD
+    Vulkan: vulkan_addmm
     MkldnnCPU: mkldnn_addmm_wraper
-  supports_named_tensor: True
-=======
-    Vulkan: vulkan_addmm
->>>>>>> 5eae8c0a
 
 - func: addmm_(Tensor(a!) self, Tensor mat1, Tensor mat2, *, Scalar beta=1, Scalar alpha=1) -> Tensor(a!)
   variants: method
