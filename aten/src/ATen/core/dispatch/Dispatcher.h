--- conflicted
+++ resolved
@@ -196,32 +196,22 @@
 inline Return Dispatcher::callUnboxedOnly(const OperatorHandle& op, Args... args) const {
   // note: this doesn't need the mutex because write operations on the list keep iterators intact.
   return op.operatorIterator_->op.readDispatchTable([&] (const DispatchTable& dispatchTable) -> Return {
-<<<<<<< HEAD
     return backendFallbackKernels_.read([&] (const ska::flat_hash_map<TensorTypeId, KernelFunction>& backendFallbackKernels) -> Return {
+      c10::optional<TensorTypeId> dispatchKey = dispatchTable.dispatchKeyExtractor().getDispatchKeyUnboxed(args...);
       const KernelFunction& kernel = dispatch_(dispatchTable, backendFallbackKernels, dispatchKey);
       return kernel.template callUnboxedOnly<Return, Args...>(std::forward<Args>(args)...);
     });
-=======
-    c10::optional<TensorTypeId> dispatchKey = dispatchTable.dispatchKeyExtractor().getDispatchKeyUnboxed(args...);
-    const KernelFunction& kernel = dispatch_(dispatchTable, dispatchKey);
-    return kernel.template callUnboxedOnly<Return, Args...>(std::forward<Args>(args)...);
->>>>>>> 2ea67925
   });
 }
 
 inline void Dispatcher::callBoxed(const OperatorHandle& op, Stack* stack) const {
   // note: this doesn't need the mutex because write operations on the list keep iterators intact.
   return op.operatorIterator_->op.readDispatchTable([&] (const DispatchTable& dispatchTable) {
-<<<<<<< HEAD
     return backendFallbackKernels_.read([&] (const ska::flat_hash_map<TensorTypeId, KernelFunction>& backendFallbackKernels) {
+      c10::optional<TensorTypeId> dispatchKey = dispatchTable.dispatchKeyExtractor().getDispatchKeyBoxed(stack);
       const KernelFunction& kernel = dispatch_(dispatchTable, backendFallbackKernels, dispatchKey);
       kernel.callBoxed(stack);
     });
-=======
-    c10::optional<TensorTypeId> dispatchKey = dispatchTable.dispatchKeyExtractor().getDispatchKeyBoxed(stack);
-    const KernelFunction& kernel = dispatch_(dispatchTable, dispatchKey);
-    kernel.callBoxed(stack);
->>>>>>> 2ea67925
   });
 }
 
